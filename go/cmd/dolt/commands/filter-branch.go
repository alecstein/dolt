// Copyright 2020 Dolthub, Inc.
//
// Licensed under the Apache License, Version 2.0 (the "License");
// you may not use this file except in compliance with the License.
// You may obtain a copy of the License at
//
//     http://www.apache.org/licenses/LICENSE-2.0
//
// Unless required by applicable law or agreed to in writing, software
// distributed under the License is distributed on an "AS IS" BASIS,
// WITHOUT WARRANTIES OR CONDITIONS OF ANY KIND, either express or implied.
// See the License for the specific language governing permissions and
// limitations under the License.

package commands

import (
	"context"
	"fmt"
	"io"
	"runtime"
	"strings"

	sqle "github.com/dolthub/go-mysql-server"
	"github.com/dolthub/go-mysql-server/sql"
	"github.com/dolthub/go-mysql-server/sql/analyzer"
	"github.com/dolthub/vitess/go/vt/sqlparser"
	"github.com/fatih/color"
	"gopkg.in/src-d/go-errors.v1"

	"github.com/dolthub/dolt/go/cmd/dolt/cli"
	"github.com/dolthub/dolt/go/cmd/dolt/commands/engine"
	"github.com/dolthub/dolt/go/cmd/dolt/errhand"
	eventsapi "github.com/dolthub/dolt/go/gen/proto/dolt/services/eventsapi/v1alpha1"
	"github.com/dolthub/dolt/go/libraries/doltcore/doltdb"
	"github.com/dolthub/dolt/go/libraries/doltcore/env"
	"github.com/dolthub/dolt/go/libraries/doltcore/rebase"
	dsqle "github.com/dolthub/dolt/go/libraries/doltcore/sqle"
	"github.com/dolthub/dolt/go/libraries/doltcore/sqle/dsess"
	"github.com/dolthub/dolt/go/libraries/doltcore/table/editor"
	"github.com/dolthub/dolt/go/libraries/utils/argparser"
	"github.com/dolthub/dolt/go/store/hash"
)

const (
	dbName = "filterDB"
)

var filterBranchDocs = cli.CommandDocumentationContent{
	ShortDesc: "Edits the commit history using the provided query",
	LongDesc: `Traverses the commit history to the initial commit starting at the current HEAD commit. Replays all commits, rewriting the history using the provided SQL query.

If a {{.LessThan}}commit-spec{{.GreaterThan}} is provided, the traversal will stop when the commit is reached and rewriting will begin at that commit, or will error if the commit is not found.

If the {{.EmphasisLeft}}--all{{.EmphasisRight}} flag is supplied, the traversal starts with the HEAD commits of all branches.
`,

	Synopsis: []string{
		"[--all] {{.LessThan}}query{{.GreaterThan}} [{{.LessThan}}commit{{.GreaterThan}}]",
	},
}

type missingTbls map[hash.Hash]*errors.Error

type FilterBranchCmd struct{}

// Name is returns the name of the Dolt cli command. This is what is used on the command line to invoke the command
func (cmd FilterBranchCmd) Name() string {
	return "filter-branch"
}

// Description returns a description of the command
func (cmd FilterBranchCmd) Description() string {
	return fmt.Sprintf("%s.", filterBranchDocs.ShortDesc)
}

func (cmd FilterBranchCmd) Docs() *cli.CommandDocumentation {
	ap := cmd.ArgParser()
	return cli.NewCommandDocumentation(filterBranchDocs, ap)
}

func (cmd FilterBranchCmd) ArgParser() *argparser.ArgParser {
	ap := argparser.NewArgParser()
	ap.SupportsFlag(allFlag, "a", "filter all branches")
	return ap
}

// EventType returns the type of the event to log
func (cmd FilterBranchCmd) EventType() eventsapi.ClientEventType {
	return eventsapi.ClientEventType_FILTER_BRANCH
}

// Exec executes the command
func (cmd FilterBranchCmd) Exec(ctx context.Context, commandStr string, args []string, dEnv *env.DoltEnv) int {
	ap := cmd.ArgParser()
	help, usage := cli.HelpAndUsagePrinters(cli.CommandDocsForCommandString(commandStr, filterBranchDocs, ap))
	apr := cli.ParseArgsOrDie(ap, args, help)

	if apr.NArg() < 1 || apr.NArg() > 2 {
		args := strings.Join(apr.Args, ", ")
		verr := errhand.BuildDError("%s takes 1 or 2 args, %d provided: %s", cmd.Name(), apr.NArg(), args).Build()
		return HandleVErrAndExitCode(verr, usage)
	}

	if dEnv.IsLocked() {
		return HandleVErrAndExitCode(errhand.VerboseErrorFromError(env.ErrActiveServerLock.New(dEnv.LockFile())), help)
	}

	query := apr.Arg(0)
	notFound := make(missingTbls)
	replay := func(ctx context.Context, commit, _, _ *doltdb.Commit) (*doltdb.RootValue, error) {
		return processFilterQuery(ctx, dEnv, commit, query, notFound)
	}

	nerf, err := getNerf(ctx, dEnv, apr)
	if err != nil {
		return HandleVErrAndExitCode(errhand.VerboseErrorFromError(err), usage)
	}

	if apr.Contains(allFlag) {
		err = rebase.AllBranches(ctx, dEnv, replay, nerf)
	} else {
		err = rebase.CurrentBranch(ctx, dEnv, replay, nerf)
	}
	if err != nil {
		return HandleVErrAndExitCode(errhand.VerboseErrorFromError(err), usage)
	}

	for h, e := range notFound {
		cli.PrintErrln(color.YellowString("for root value %s: %s", h.String(), e.Error()))
	}

	return 0
}

func getNerf(ctx context.Context, dEnv *env.DoltEnv, apr *argparser.ArgParseResults) (rebase.NeedsRebaseFn, error) {
	if apr.NArg() == 1 {
		return rebase.EntireHistory(), nil
	}

	cs, err := doltdb.NewCommitSpec(apr.Arg(1))
	if err != nil {
		return nil, err
	}

	cm, err := dEnv.DoltDB.Resolve(ctx, cs, dEnv.RepoStateReader().CWBHeadRef())
	if err != nil {
		return nil, err
	}

	return rebase.StopAtCommit(cm), nil
}

func processFilterQuery(ctx context.Context, dEnv *env.DoltEnv, cm *doltdb.Commit, query string, mt missingTbls) (*doltdb.RootValue, error) {
	root, err := cm.GetRootValue(ctx)
	if err != nil {
		return nil, err
	}

	sqlCtx, eng, err := rebaseSqlEngine(ctx, dEnv, cm)
	if err != nil {
		return nil, err
	}

	rh, err := root.HashOf()
	if err != nil {
		return nil, err
	}

	sqlStatement, err := sqlparser.Parse(query)
	if err != nil {
		return nil, err
	}

	itr := sql.RowsToRowIter() // empty RowIter
	switch sqlStatement.(type) {
	case *sqlparser.Insert, *sqlparser.Update:
		_, itr, err = eng.Query(sqlCtx, query)

	case *sqlparser.Delete:
		_, itr, err = eng.Query(sqlCtx, query)
	case *sqlparser.MultiAlterDDL:
		_, itr, err = eng.Query(sqlCtx, query)
	case *sqlparser.DDL:
		_, itr, err = eng.Query(sqlCtx, query)
	case *sqlparser.Select, *sqlparser.OtherRead, *sqlparser.Show, *sqlparser.Explain, *sqlparser.Union:
		return nil, fmt.Errorf("filter-branch queries must be write queries: '%s'", query)

	default:
		return nil, fmt.Errorf("SQL statement not supported for filter-branch: '%s'", query)
	}

	err, ok := captureTblNotFoundErr(err, mt, rh)
	if ok {
		// table doesn't exist, save the error and continue
		return root, nil
	}
	if err != nil {
		return nil, err
	}

	for {
		_, err = itr.Next(sqlCtx)
		if err == io.EOF {
			break
		} else if err != nil {
			return nil, err
		}
	}
	err = itr.Close(sqlCtx)
	if err != nil {
		return nil, err
	}

	roots, err := eng.GetRoots(sqlCtx)
	if err != nil {
		return nil, err
	}

	return roots[dbName], nil
}

// rebaseSqlEngine packages up the context necessary to run sql queries against single root
// The SQL engine returned has transactions disabled. This is to prevent transactions starts from overwriting the root
// we set manually with the one at the working set of the HEAD being rebased.
// Some functionality will not work on this kind of engine, e.g. many DOLT_ functions.
func rebaseSqlEngine(ctx context.Context, dEnv *env.DoltEnv, cm *doltdb.Commit) (*sql.Context, *engine.SqlEngine, error) {
	opts := editor.Options{Deaf: dEnv.DbEaFactory(), Tempdir: dEnv.TempTableFilesDir()}
	db := dsqle.NewDatabase(dbName, dEnv.DbData(), opts)

	mrEnv, err := env.MultiEnvForDirectory(ctx, dEnv.Config.WriteableConfig(), dEnv.FS, dEnv.Version, dEnv.IgnoreLockFile, dEnv)
	if err != nil {
		return nil, nil, err
	}

	b := env.GetDefaultInitBranch(dEnv.Config)
	pro := dsqle.NewDoltDatabaseProvider(b, mrEnv.FileSystem(), db)

	sess := dsess.DefaultSession(pro)

	sqlCtx := sql.NewContext(ctx, sql.WithSession(sess))
	err = sqlCtx.SetSessionVariable(sqlCtx, sql.AutoCommitSessionVar, false)
	if err != nil {
		return nil, nil, err
	}

<<<<<<< HEAD
	opts := editor.Options{Deaf: dEnv.DbEaFactory(), Tempdir: dEnv.TempTableFilesDir()}
	db := dsqle.NewDatabase(dbName, dEnv.DbData(), opts)

	mrEnv, err := env.MultiEnvForDirectory(ctx, dEnv.FS, dEnv)
=======
	err = sqlCtx.SetSessionVariable(sqlCtx, dsess.TransactionsDisabledSysVar, true)
>>>>>>> 4031af1a
	if err != nil {
		return nil, nil, err
	}

	parallelism := runtime.GOMAXPROCS(0)
	azr := analyzer.NewBuilder(pro).WithParallelism(parallelism).Build()

	head := dEnv.RepoStateReader().CWBHeadSpec()
	headCommit, err := dEnv.DoltDB.Resolve(ctx, head, dEnv.RepoStateReader().CWBHeadRef())
	if err != nil {
		return nil, nil, err
	}

	ws, err := dEnv.WorkingSet(ctx)
	if err != nil {
		return nil, nil, err
	}

	dbState := dsess.InitialDbState{
		Db:         db,
		HeadCommit: headCommit,
		WorkingSet: ws,
		DbData:     dEnv.DbData(),
		Remotes:    dEnv.RepoState.Remotes,
	}

	err = sess.AddDB(sqlCtx, dbState)
	if err != nil {
		return nil, nil, err
	}

	root, err := cm.GetRootValue(ctx)
	if err != nil {
		return nil, nil, err
	}

	err = db.SetRoot(sqlCtx, root)
	if err != nil {
		return nil, nil, err
	}

	sqlCtx.SetCurrentDatabase(dbName)

	se := engine.NewRebasedSqlEngine(sqle.New(azr, &sqle.Config{IsReadOnly: false}), map[string]dsqle.SqlDatabase{dbName: db})

	return sqlCtx, se, nil
}

func captureTblNotFoundErr(e error, mt missingTbls, h hash.Hash) (error, bool) {
	if sql.ErrTableNotFound.Is(e) {
		mt[h] = e.(*errors.Error)
		return nil, true
	}
	return e, false
}<|MERGE_RESOLUTION|>--- conflicted
+++ resolved
@@ -244,14 +244,7 @@
 		return nil, nil, err
 	}
 
-<<<<<<< HEAD
-	opts := editor.Options{Deaf: dEnv.DbEaFactory(), Tempdir: dEnv.TempTableFilesDir()}
-	db := dsqle.NewDatabase(dbName, dEnv.DbData(), opts)
-
-	mrEnv, err := env.MultiEnvForDirectory(ctx, dEnv.FS, dEnv)
-=======
 	err = sqlCtx.SetSessionVariable(sqlCtx, dsess.TransactionsDisabledSysVar, true)
->>>>>>> 4031af1a
 	if err != nil {
 		return nil, nil, err
 	}
