// Copyright 2021 Dolthub, Inc.
//
// Licensed under the Apache License, Version 2.0 (the "License");
// you may not use this file except in compliance with the License.
// You may obtain a copy of the License at
//
//     http://www.apache.org/licenses/LICENSE-2.0
//
// Unless required by applicable law or agreed to in writing, software
// distributed under the License is distributed on an "AS IS" BASIS,
// WITHOUT WARRANTIES OR CONDITIONS OF ANY KIND, either express or implied.
// See the License for the specific language governing permissions and
// limitations under the License.

package engine

import (
	"context"
	"fmt"
	"os"
	"runtime"
	"strings"

	gms "github.com/dolthub/go-mysql-server"
	"github.com/dolthub/go-mysql-server/sql"
	"github.com/dolthub/go-mysql-server/sql/analyzer"
	"github.com/dolthub/go-mysql-server/sql/information_schema"
	"github.com/dolthub/go-mysql-server/sql/mysql_db"
	"github.com/dolthub/vitess/go/vt/sqlparser"

	"github.com/dolthub/dolt/go/cmd/dolt/cli"
	"github.com/dolthub/dolt/go/libraries/doltcore/doltdb"
	"github.com/dolthub/dolt/go/libraries/doltcore/env"
	"github.com/dolthub/dolt/go/libraries/doltcore/ref"
	dsqle "github.com/dolthub/dolt/go/libraries/doltcore/sqle"
	"github.com/dolthub/dolt/go/libraries/doltcore/sqle/dsess"
	"github.com/dolthub/dolt/go/libraries/doltcore/sqle/mysql_file_handler"
	"github.com/dolthub/dolt/go/libraries/utils/config"
)

// SqlEngine packages up the context necessary to run sql queries against dsqle.
type SqlEngine struct {
	dbs            map[string]dsqle.SqlDatabase
	contextFactory func(ctx context.Context) (*sql.Context, error)
	dsessFactory   func(ctx context.Context, mysqlSess *sql.BaseSession, dbs []sql.Database) (*dsess.DoltSession, error)
	engine         *gms.Engine
	resultFormat   PrintResultFormat
}

type SqlEngineConfig struct {
	InitialDb      string
	IsReadOnly     bool
<<<<<<< HEAD
	DoltCfgDirPath string
	PrivFilePath   string
	ServerUser     string
	ServerPass     string
	ServerHost     string
=======
	IsServerLocked bool
	PrivFilePath   string
	ServerUser     string
	ServerPass     string
>>>>>>> 173a3ddb
	Autocommit     bool
	Bulk           bool
	JwksConfig     []JwksConfig
}

// NewSqlEngine returns a SqlEngine
func NewSqlEngine(
	ctx context.Context,
	mrEnv *env.MultiRepoEnv,
	format PrintResultFormat,
	config *SqlEngineConfig,
) (*SqlEngine, error) {

	if ok, _ := mrEnv.IsLocked(); ok {
		config.IsServerLocked = true
	}

	parallelism := runtime.GOMAXPROCS(0)

	dbs, err := CollectDBs(ctx, mrEnv, config.Bulk)
	if err != nil {
		return nil, err
	}

	bThreads := sql.NewBackgroundThreads()
	dbs, err = dsqle.ApplyReplicationConfig(ctx, bThreads, mrEnv, cli.CliOut, dbs...)
	if err != nil {
		return nil, err
	}

	infoDB := information_schema.NewInformationSchemaDatabase()
	all := append(dsqleDBsAsSqlDBs(dbs), infoDB)

	b := env.GetDefaultInitBranch(mrEnv.Config())
	pro := dsqle.NewDoltDatabaseProvider(b, mrEnv.FileSystem(), all...).WithRemoteDialer(mrEnv.RemoteDialProvider())

	// Load in privileges from file, if it exists
	persister := mysql_file_handler.NewPersister(config.PrivFilePath, config.DoltCfgDirPath)
	data, err := persister.LoadData()
	if err != nil {
		return nil, err
	}

	// Set up engine
<<<<<<< HEAD
	engine := gms.New(
		analyzer.NewBuilder(pro).WithParallelism(parallelism).Build(),
		&gms.Config{IsReadOnly: config.IsReadOnly},
	).WithBackgroundThreads(bThreads)
=======
	engine := gms.New(analyzer.NewBuilder(pro).WithParallelism(parallelism).Build(), &gms.Config{IsReadOnly: config.IsReadOnly, TemporaryUsers: tempUsers, IsServerLocked: config.IsServerLocked}).WithBackgroundThreads(bThreads)
>>>>>>> 173a3ddb
	engine.Analyzer.Catalog.MySQLDb.SetPersister(persister)

	engine.Analyzer.Catalog.MySQLDb.SetPlugins(map[string]mysql_db.PlaintextAuthPlugin{
		"authentication_dolt_jwt": NewAuthenticateDoltJWTPlugin(config.JwksConfig),
	})

	// Load MySQL Db information
	if err = engine.Analyzer.Catalog.MySQLDb.LoadData(sql.NewEmptyContext(), data); err != nil {
		return nil, err
	}

	if dbg, ok := os.LookupEnv("DOLT_SQL_DEBUG_LOG"); ok && strings.ToLower(dbg) == "true" {
		engine.Analyzer.Debug = true
		if verbose, ok := os.LookupEnv("DOLT_SQL_DEBUG_LOG_VERBOSE"); ok && strings.ToLower(verbose) == "true" {
			engine.Analyzer.Verbose = true
		}
	}

	nameToDB := make(map[string]dsqle.SqlDatabase)
	var dbStates []dsess.InitialDbState
	for _, db := range dbs {
		nameToDB[db.Name()] = db

		dbState, err := dsqle.GetInitialDBState(ctx, db)
		if err != nil {
			return nil, err
		}

		dbStates = append(dbStates, dbState)
	}

	sess, err := dsess.NewDoltSession(sql.NewEmptyContext(), sql.NewBaseSession(), pro, mrEnv.Config(), dbStates...)
	if err != nil {
		return nil, err
	}

	// this is overwritten only for server sessions
	for _, db := range dbs {
		db.DbData().Ddb.SetCommitHookLogger(ctx, cli.CliOut)
	}

	// TODO: this should just be the session default like it is with MySQL
	err = sess.SetSessionVariable(sql.NewContext(ctx), sql.AutoCommitSessionVar, config.Autocommit)
	if err != nil {
		return nil, err
	}

	return &SqlEngine{
		dbs:            nameToDB,
		contextFactory: newSqlContext(sess, config.InitialDb),
		dsessFactory:   newDoltSession(pro, mrEnv.Config(), config.Autocommit),
		engine:         engine,
		resultFormat:   format,
	}, nil
}

// NewRebasedSqlEngine returns a smalled rebased engine primarily used in filterbranch.
func NewRebasedSqlEngine(engine *gms.Engine, dbs map[string]dsqle.SqlDatabase) *SqlEngine {
	return &SqlEngine{
		dbs:    dbs,
		engine: engine,
	}
}

// IterDBs iterates over the set of databases the engine wraps.
func (se *SqlEngine) IterDBs(cb func(name string, db dsqle.SqlDatabase) (stop bool, err error)) error {
	for name, db := range se.dbs {
		stop, err := cb(name, db)

		if err != nil {
			return err
		}

		if stop {
			break
		}
	}

	return nil
}

// GetRoots returns the underlying roots values the engine read/writes to.
func (se *SqlEngine) GetRoots(sqlCtx *sql.Context) (map[string]*doltdb.RootValue, error) {
	newRoots := make(map[string]*doltdb.RootValue)
	for name, db := range se.dbs {
		var err error
		newRoots[name], err = db.GetRoot(sqlCtx)

		if err != nil {
			return nil, err
		}
	}

	return newRoots, nil
}

// NewContext converts a context.Context to a sql.Context.
func (se *SqlEngine) NewContext(ctx context.Context) (*sql.Context, error) {
	return se.contextFactory(ctx)
}

func (se *SqlEngine) NewDoltSession(ctx context.Context, mysqlSess *sql.BaseSession) (*dsess.DoltSession, error) {
	tempCtx := sql.NewContext(ctx, sql.WithSession(mysqlSess))
	return se.dsessFactory(ctx, mysqlSess, se.engine.Analyzer.Catalog.AllDatabases(tempCtx))
}

// GetReturnFormat() returns the printing format the engine is associated with.
func (se *SqlEngine) GetReturnFormat() PrintResultFormat {
	return se.resultFormat
}

// Query execute a SQL statement and return values for printing.
func (se *SqlEngine) Query(ctx *sql.Context, query string) (sql.Schema, sql.RowIter, error) {
	return se.engine.Query(ctx, query)
}

// Analyze analyzes a node.
func (se *SqlEngine) Analyze(ctx *sql.Context, n sql.Node) (sql.Node, error) {
	return se.engine.Analyzer.Analyze(ctx, n, nil)
}

// TODO: All of this logic should be moved to the engine...
func (se *SqlEngine) Dbddl(ctx *sql.Context, dbddl *sqlparser.DBDDL, query string) (sql.Schema, sql.RowIter, error) {
	action := strings.ToLower(dbddl.Action)
	var rowIter sql.RowIter = nil
	var err error = nil

	if action != sqlparser.CreateStr && action != sqlparser.DropStr {
		return nil, nil, fmt.Errorf("Unhandled DBDDL action %v in Query %v", action, query)
	}

	if action == sqlparser.DropStr {
		// Should not be allowed to delete repo name and information schema
		if dbddl.DBName == information_schema.InformationSchemaDatabaseName {
			return nil, nil, fmt.Errorf("DROP DATABASE isn't supported for database %s", information_schema.InformationSchemaDatabaseName)
		}
	}

	sch, rowIter, err := se.Query(ctx, query)

	if rowIter != nil {
		err = rowIter.Close(ctx)
		if err != nil {
			return nil, nil, err
		}
	}

	if err != nil {
		return nil, nil, err
	}

	return sch, nil, nil
}

func (se *SqlEngine) GetUnderlyingEngine() *gms.Engine {
	return se.engine
}

func (se *SqlEngine) Close() error {
	if se.engine != nil {
		return se.engine.Close()
	}
	return nil
}

func dsqleDBsAsSqlDBs(dbs []dsqle.SqlDatabase) []sql.Database {
	sqlDbs := make([]sql.Database, 0, len(dbs))
	for _, db := range dbs {
		sqlDbs = append(sqlDbs, db)
	}
	return sqlDbs
}

func newSqlContext(sess *dsess.DoltSession, initialDb string) func(ctx context.Context) (*sql.Context, error) {
	return func(ctx context.Context) (*sql.Context, error) {
		sqlCtx := sql.NewContext(ctx, sql.WithSession(sess))

		// If the session was already updated with a database then continue using it in the new session. Otherwise
		// use the initial one.
		if sessionDB := sess.GetCurrentDatabase(); sessionDB != "" {
			sqlCtx.SetCurrentDatabase(sessionDB)
		} else {

			sqlCtx.SetCurrentDatabase(initialDb)
		}

		return sqlCtx, nil
	}
}

func newDoltSession(pro dsqle.DoltDatabaseProvider, config config.ReadWriteConfig, autocommit bool) func(ctx context.Context, mysqlSess *sql.BaseSession, dbs []sql.Database) (*dsess.DoltSession, error) {
	return func(ctx context.Context, mysqlSess *sql.BaseSession, dbs []sql.Database) (*dsess.DoltSession, error) {
		ddbs := dsqle.DbsAsDSQLDBs(dbs)
		states, err := getDbStates(ctx, ddbs)
		if err != nil {
			return nil, err
		}

		dsess, err := dsess.NewDoltSession(sql.NewEmptyContext(), mysqlSess, pro, config, states...)
		if err != nil {
			return nil, err
		}

		// TODO: this should just be the session default like it is with MySQL
		err = dsess.SetSessionVariable(sql.NewContext(ctx), sql.AutoCommitSessionVar, autocommit)
		if err != nil {
			return nil, err
		}

		return dsess, nil
	}
}

func getDbStates(ctx context.Context, dbs []dsqle.SqlDatabase) ([]dsess.InitialDbState, error) {
	dbStates := make([]dsess.InitialDbState, len(dbs))
	for i, db := range dbs {
		var init dsess.InitialDbState
		var err error

		_, val, ok := sql.SystemVariables.GetGlobal(dsess.DefaultBranchKey(db.Name()))
		if ok && val != "" {
			init, err = getInitialDBStateWithDefaultBranch(ctx, db, val.(string))
		} else {
			init, err = dsqle.GetInitialDBState(ctx, db)
		}
		if err != nil {
			return nil, err
		}

		dbStates[i] = init
	}

	return dbStates, nil
}

func getInitialDBStateWithDefaultBranch(ctx context.Context, db dsqle.SqlDatabase, branch string) (dsess.InitialDbState, error) {
	init, err := dsqle.GetInitialDBState(ctx, db)
	if err != nil {
		return dsess.InitialDbState{}, err
	}

	ddb := init.DbData.Ddb
	r := ref.NewBranchRef(branch)

	head, err := ddb.ResolveCommitRef(ctx, r)
	if err != nil {
		init.Err = fmt.Errorf("failed to connect to database default branch: '%s/%s'; %w", db.Name(), branch, err)
	} else {
		init.Err = nil
	}
	init.HeadCommit = head

	if init.Err == nil {
		workingSetRef, err := ref.WorkingSetRefForHead(r)
		if err != nil {
			return dsess.InitialDbState{}, err
		}

		ws, err := init.DbData.Ddb.ResolveWorkingSet(ctx, workingSetRef)
		if err != nil {
			return dsess.InitialDbState{}, err
		}
		init.WorkingSet = ws
	}

	return init, nil
}

// NewSqlEngineForEnv returns a SqlEngine configured for the environment provided, with a single root user
func NewSqlEngineForEnv(ctx context.Context, dEnv *env.DoltEnv) (*SqlEngine, error) {
	mrEnv, err := env.MultiEnvForDirectory(ctx, dEnv.Config.WriteableConfig(), dEnv.FS, dEnv.Version, dEnv.IgnoreLockFile, dEnv)
	if err != nil {
		return nil, err
	}

	// Choose the first DB as the current one. This will be the DB in the working dir if there was one there
	var dbName string
	err = mrEnv.Iter(func(name string, _ *env.DoltEnv) (stop bool, err error) {
		dbName = name
		return true, nil
	})
	if err != nil {
		return nil, err
	}

	return NewSqlEngine(
		ctx,
		mrEnv,
		FormatCsv,
		&SqlEngineConfig{
			InitialDb:  dbName,
			IsReadOnly: false,
			ServerUser: "root",
			ServerPass: "",
			ServerHost: "localhost",
			Autocommit: false,
		},
	)
}

// NewLocalSqlContext returns a new |sql.Context| using the engine provided, with its client set to |root|
func NewLocalSqlContext(ctx context.Context, se *SqlEngine) (*sql.Context, error) {
	sqlCtx, err := se.NewContext(ctx)
	if err != nil {
		return nil, err
	}

	sqlCtx.Session.SetClient(sql.Client{User: "root", Address: "%", Capabilities: 0})
	return sqlCtx, nil
}<|MERGE_RESOLUTION|>--- conflicted
+++ resolved
@@ -50,18 +50,12 @@
 type SqlEngineConfig struct {
 	InitialDb      string
 	IsReadOnly     bool
-<<<<<<< HEAD
+	IsServerLocked bool
 	DoltCfgDirPath string
 	PrivFilePath   string
 	ServerUser     string
 	ServerPass     string
 	ServerHost     string
-=======
-	IsServerLocked bool
-	PrivFilePath   string
-	ServerUser     string
-	ServerPass     string
->>>>>>> 173a3ddb
 	Autocommit     bool
 	Bulk           bool
 	JwksConfig     []JwksConfig
@@ -106,14 +100,7 @@
 	}
 
 	// Set up engine
-<<<<<<< HEAD
-	engine := gms.New(
-		analyzer.NewBuilder(pro).WithParallelism(parallelism).Build(),
-		&gms.Config{IsReadOnly: config.IsReadOnly},
-	).WithBackgroundThreads(bThreads)
-=======
-	engine := gms.New(analyzer.NewBuilder(pro).WithParallelism(parallelism).Build(), &gms.Config{IsReadOnly: config.IsReadOnly, TemporaryUsers: tempUsers, IsServerLocked: config.IsServerLocked}).WithBackgroundThreads(bThreads)
->>>>>>> 173a3ddb
+	engine := gms.New(analyzer.NewBuilder(pro).WithParallelism(parallelism).Build(), &gms.Config{IsReadOnly: config.IsReadOnly, IsServerLocked: config.IsServerLocked}).WithBackgroundThreads(bThreads)
 	engine.Analyzer.Catalog.MySQLDb.SetPersister(persister)
 
 	engine.Analyzer.Catalog.MySQLDb.SetPlugins(map[string]mysql_db.PlaintextAuthPlugin{
