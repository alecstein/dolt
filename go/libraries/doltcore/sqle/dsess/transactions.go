--- conflicted
+++ resolved
@@ -122,12 +122,7 @@
 // |tx.startRoot| is ancRoot
 // if workingSet.workingRoot == ancRoot, attempt a fast-forward merge
 // TODO: Non-working roots aren't merged into the working set and just stomp any changes made there. We need merge
-<<<<<<< HEAD
-//
-//	strategies for staged as well as merge state.
-=======
 // strategies for staged as well as merge state.
->>>>>>> 59b8d649
 func (tx *DoltTransaction) Commit(ctx *sql.Context, workingSet *doltdb.WorkingSet) (*doltdb.WorkingSet, error) {
 	ws, _, err := tx.doCommit(ctx, workingSet, nil, txCommit)
 	return ws, err
