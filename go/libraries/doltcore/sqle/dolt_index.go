// Copyright 2020-2021 Dolthub, Inc.
//
// Licensed under the Apache License, Version 2.0 (the "License");
// you may not use this file except in compliance with the License.
// You may obtain a copy of the License at
//
//     http://www.apache.org/licenses/LICENSE-2.0
//
// Unless required by applicable law or agreed to in writing, software
// distributed under the License is distributed on an "AS IS" BASIS,
// WITHOUT WARRANTIES OR CONDITIONS OF ANY KIND, either express or implied.
// See the License for the specific language governing permissions and
// limitations under the License.

package sqle

import (
	"errors"
	"fmt"

	"github.com/dolthub/go-mysql-server/sql"

	"github.com/dolthub/dolt/go/libraries/doltcore/doltdb"
	"github.com/dolthub/dolt/go/libraries/doltcore/schema"
<<<<<<< HEAD
	"github.com/dolthub/dolt/go/store/prolly"
	"github.com/dolthub/dolt/go/store/val"
=======
	"github.com/dolthub/dolt/go/libraries/doltcore/table/typed/noms"
	"github.com/dolthub/dolt/go/store/types"
>>>>>>> 9cab24b5
)

type DoltIndex interface {
	sql.Index
	Schema() schema.Schema
	IndexSchema() schema.Schema
<<<<<<< HEAD
	TableData() prolly.Map
	IndexRowData() prolly.Map
	Equals(index DoltIndex) bool
=======
	TableData() types.Map
	IndexRowData() types.Map
>>>>>>> 9cab24b5
}

type doltIndex struct {
	id        string
	unique    bool
	generated bool
	comment   string
	tableName string
	table     *doltdb.Table
	db        sql.Database

	keyBldr   *val.TupleBuilder
	indexSch  schema.Schema
	indexRows prolly.Map

	tableSch  schema.Schema
	tableRows prolly.Map
}

var _ DoltIndex = (*doltIndex)(nil)

<<<<<<< HEAD
// AscendGreaterOrEqual implements sql.AscendIndex
func (di *doltIndex) AscendGreaterOrEqual(keys ...interface{}) (sql.IndexLookup, error) {
	panic("unimplement")
	//tpl, err := di.tupleFromKeys(keys)
	//if err != nil {
	//	return nil, err
	//}
	//return &doltIndexLookup{
	//	idx: di,
	//	ranges: []lookup.Range{
	//		lookup.GreaterOrEqualRange(tpl),
	//	},
	//}, nil
}

// AscendLessThan implements sql.AscendIndex
func (di *doltIndex) AscendLessThan(keys ...interface{}) (sql.IndexLookup, error) {
	panic("unimplement")
	//tpl, err := di.tupleFromKeys(keys)
	//if err != nil {
	//	return nil, err
	//}
	//return &doltIndexLookup{
	//	idx: di,
	//	ranges: []lookup.Range{
	//		lookup.LessThanRange(tpl),
	//	},
	//}, nil
}

// AscendRange implements sql.AscendIndex
// TODO: rename this from AscendRange to BetweenRange or something
func (di *doltIndex) AscendRange(greaterOrEqual, lessThanOrEqual []interface{}) (sql.IndexLookup, error) {
	panic("unimplement")
	//greaterTpl, err := di.tupleFromKeys(greaterOrEqual)
	//if err != nil {
	//	return nil, err
	//}
	//lessTpl, err := di.tupleFromKeys(lessThanOrEqual)
	//if err != nil {
	//	return nil, err
	//}
	//r, err := lookup.ClosedRange(greaterTpl, lessTpl)
	//if err != nil {
	//	return nil, err
	//}
	//return &doltIndexLookup{
	//	idx: di,
	//	ranges: []lookup.Range{
	//		r,
	//	},
	//}, nil
}

// DescendGreater implements sql.DescendIndex
func (di *doltIndex) DescendGreater(keys ...interface{}) (sql.IndexLookup, error) {
	panic("unimplement")
	//tpl, err := di.tupleFromKeys(keys)
	//if err != nil {
	//	return nil, err
	//}
	//r, err := lookup.GreaterThanRange(tpl)
	//if err != nil {
	//	return nil, err
	//}
	//return &doltIndexLookup{
	//	idx: di,
	//	ranges: []lookup.Range{
	//		r,
	//	},
	//}, nil
}

// DescendLessOrEqual implements sql.DescendIndex
func (di *doltIndex) DescendLessOrEqual(keys ...interface{}) (sql.IndexLookup, error) {
	panic("unimplement")
	//tpl, err := di.tupleFromKeys(keys)
	//if err != nil {
	//	return nil, err
	//}
	//r, err := lookup.LessOrEqualRange(tpl)
	//if err != nil {
	//	return nil, err
	//}
	//return &doltIndexLookup{
	//	idx: di,
	//	ranges: []lookup.Range{
	//		r,
	//	},
	//}, nil
=======
// ColumnExpressionTypes implements the interface sql.Index.
func (di *doltIndex) ColumnExpressionTypes(ctx *sql.Context) []sql.ColumnExpressionType {
	cets := make([]sql.ColumnExpressionType, len(di.cols))
	for i, col := range di.cols {
		cets[i] = sql.ColumnExpressionType{
			Expression: di.tableName + "." + col.Name,
			Type:       col.TypeInfo.ToSqlType(),
		}
	}
	return cets
}

// NewLookup implements the interface sql.Index.
func (di *doltIndex) NewLookup(ctx *sql.Context, ranges ...sql.Range) (sql.IndexLookup, error) {
	if len(ranges) == 0 {
		return nil, nil
	}

	// This might remain nil if the given ranges each contain an EmptyRange for one of the columns. This will just
	// cause the lookup to return no rows, which is the desired behavior.
	var readRanges []*noms.ReadRange
RangeLoop:
	for _, rang := range ranges {
		if len(rang) > len(di.cols) {
			return nil, nil
		}

		inclusive := true
		var lowerKeys []interface{}
		for _, rangeColumnExpr := range rang {
			if rangeColumnExpr.HasLowerBound() {
				inclusive = inclusive && rangeColumnExpr.LowerBound.TypeAsLowerBound() == sql.Closed
				lowerKeys = append(lowerKeys, sql.GetRangeCutKey(rangeColumnExpr.LowerBound))
			} else {
				inclusive = false
				break
			}
		}
		lowerboundTuple, err := di.keysToTuple(ctx, lowerKeys)
		if err != nil {
			return nil, err
		}

		rangeCheck := make(nomsRangeCheck, len(rang))
		for i, rangeColumnExpr := range rang {
			// An empty column expression will mean that no values for this column can be matched, so we can discard the
			// entire range.
			if ok, err := rangeColumnExpr.IsEmpty(); err != nil {
				return nil, err
			} else if ok {
				continue RangeLoop
			}

			cb := columnBounds{}
			// We promote each type as the value has already been validated against the type
			promotedType := di.cols[i].TypeInfo.Promote()
			if rangeColumnExpr.HasLowerBound() {
				key := sql.GetRangeCutKey(rangeColumnExpr.LowerBound)
				val, err := promotedType.ConvertValueToNomsValue(ctx, di.table.ValueReadWriter(), key)
				if err != nil {
					return nil, err
				}
				if rangeColumnExpr.LowerBound.TypeAsLowerBound() == sql.Closed {
					// For each lowerbound case, we set the upperbound to infinity, as the upperbound can increment to
					// get to the desired overall case while retaining whatever was set for the lowerbound.
					cb.boundsCase = boundsCase_greaterEquals_infinity
				} else {
					cb.boundsCase = boundsCase_greater_infinity
				}
				cb.lowerbound = val
			} else {
				cb.boundsCase = boundsCase_infinity_infinity
			}
			if rangeColumnExpr.HasUpperBound() {
				key := sql.GetRangeCutKey(rangeColumnExpr.UpperBound)
				val, err := promotedType.ConvertValueToNomsValue(ctx, di.table.ValueReadWriter(), key)
				if err != nil {
					return nil, err
				}
				if rangeColumnExpr.UpperBound.TypeAsUpperBound() == sql.Closed {
					// Bounds cases are enum aliases on bytes, and they're arranged such that we can increment the case
					// that was previously set when evaluating the lowerbound to get the proper overall case.
					cb.boundsCase += 1
				} else {
					cb.boundsCase += 2
				}
				cb.upperbound = val
			}
			rangeCheck[i] = cb
		}

		readRanges = append(readRanges, &noms.ReadRange{
			Start:     lowerboundTuple,
			Inclusive: inclusive,
			Reverse:   false,
			Check:     rangeCheck,
		})
	}

	return &doltIndexLookup{
		idx:       di,
		ranges:    readRanges,
		sqlRanges: ranges,
	}, nil
>>>>>>> 9cab24b5
}

// Database implement sql.Index
func (di *doltIndex) Database() string {
	return di.db.Name()
}

// Expressions implements sql.Index
func (di *doltIndex) Expressions() []string {
	cols := di.indexSch.GetAllCols().GetColumns()
	strs := make([]string, len(cols))
	for i, col := range cols {
		strs[i] = di.tableName + "." + col.Name
	}
	return strs
}

<<<<<<< HEAD
// Get implements sql.Index
func (di *doltIndex) Get(keys ...interface{}) (sql.IndexLookup, error) {
	tup := tupleFromSqlValues(di.keyBldr, keys...)
	return &doltIndexLookup{
		idx:    di,
		ranges: []prolly.Range{{Point: tup}},
	}, nil
}

// Not implements sql.NegateIndex
func (di *doltIndex) Not(keys ...interface{}) (sql.IndexLookup, error) {
	panic("unimplement")
	//tpl, err := di.tupleFromKeys(keys)
	//if err != nil {
	//	return nil, err
	//}
	//r1 := lookup.LessThanRange(tpl)
	//r2, err := lookup.GreaterThanRange(tpl)
	//if err != nil {
	//	return nil, err
	//}
	//return &doltIndexLookup{
	//	idx: di,
	//	ranges: []lookup.Range{
	//		r1,
	//		r2,
	//	},
	//}, nil
}

// Has implements sql.Index
func (*doltIndex) Has(partition sql.Partition, key ...interface{}) (bool, error) {
	return false, errors.New("unimplemented")
}

=======
>>>>>>> 9cab24b5
// ID implements sql.Index
func (di *doltIndex) ID() string {
	return di.id
}

// IsUnique implements sql.Index
func (di *doltIndex) IsUnique() bool {
	return di.unique
}

// Comment implements sql.Index
func (di *doltIndex) Comment() string {
	return di.comment
}

// IndexType implements sql.Index
func (di *doltIndex) IndexType() string {
	return "BTREE"
}

// IsGenerated implements sql.Index
func (di *doltIndex) IsGenerated() bool {
	return di.generated
}

// Schema returns the dolt table schema of this index.
func (di *doltIndex) Schema() schema.Schema {
	return di.tableSch
}

// IndexSchema returns the dolt index schema.
func (di *doltIndex) IndexSchema() schema.Schema {
	return di.indexSch
}

// Table implements sql.Index
func (di *doltIndex) Table() string {
	return di.tableName
}

// TableData returns the map of table data for this index (the map of the target table, not the index storage table)
func (di *doltIndex) TableData() prolly.Map {
	return di.tableRows
}

// IndexRowData returns the map of index row data.
<<<<<<< HEAD
func (di *doltIndex) IndexRowData() prolly.Map {
	return di.indexRows
}

func (di *doltIndex) Equals(oIdx DoltIndex) bool {
	if !expressionsAreEquals(di.Expressions(), oIdx.Expressions()) {
		return false
	}

	if di.Database() != oIdx.Database() {
		return false
	}

	if di.Table() != oIdx.Table() {
		return false
	}

	if di.ID() != oIdx.ID() {
		return false
	}

	if di.IsUnique() != oIdx.IsUnique() {
		return false
	}

	if !(schema.SchemasAreEqual(di.IndexSchema(), oIdx.IndexSchema())) {
		return false
	}

	return true
}

func expressionsAreEquals(exprs1, exprs2 []string) bool {
	if exprs1 == nil && exprs2 == nil {
		return true
	} else if exprs1 == nil || exprs2 == nil {
		return false
	}

	if len(exprs1) != len(exprs2) {
		return false
	}

	for i, expr1 := range exprs1 {
		if expr1 != exprs2[i] {
			return false
		}
	}

	return true
=======
func (di *doltIndex) IndexRowData() types.Map {
	return di.indexRowData
}

// prefix returns a copy of this index with only the first n columns. If n is >= the number of columns present, then
// the exact index is returned without copying.
func (di *doltIndex) prefix(n int) *doltIndex {
	if n >= len(di.cols) {
		return di
	}
	ndi := *di
	ndi.cols = di.cols[:n]
	ndi.id = fmt.Sprintf("%s_PREFIX_%d", di.id, n)
	ndi.comment = fmt.Sprintf("prefix of %s multi-column index on %d column(s)", di.id, n)
	ndi.generated = true
	return &ndi
}

// keysToTuple returns a tuple that indicates the starting point for an index. The empty tuple will cause the index to
// start at the very beginning.
func (di *doltIndex) keysToTuple(ctx *sql.Context, keys []interface{}) (types.Tuple, error) {
	nbf := di.indexRowData.Format()
	if len(keys) > len(di.cols) {
		return types.EmptyTuple(nbf), errors.New("too many keys for the column count")
	}

	vals := make([]types.Value, len(keys)*2)
	for i := range keys {
		col := di.cols[i]
		// As an example, if our TypeInfo is Int8, we should not fail to create a tuple if we are returning all keys
		// that have a value of less than 9001, thus we promote the TypeInfo to the widest type.
		val, err := col.TypeInfo.Promote().ConvertValueToNomsValue(ctx, di.table.ValueReadWriter(), keys[i])
		if err != nil {
			return types.EmptyTuple(nbf), err
		}
		vals[2*i] = types.Uint(col.Tag)
		vals[2*i+1] = val
	}
	return types.NewTuple(nbf, vals...)
>>>>>>> 9cab24b5
}<|MERGE_RESOLUTION|>--- conflicted
+++ resolved
@@ -22,140 +22,35 @@
 
 	"github.com/dolthub/dolt/go/libraries/doltcore/doltdb"
 	"github.com/dolthub/dolt/go/libraries/doltcore/schema"
-<<<<<<< HEAD
-	"github.com/dolthub/dolt/go/store/prolly"
-	"github.com/dolthub/dolt/go/store/val"
-=======
 	"github.com/dolthub/dolt/go/libraries/doltcore/table/typed/noms"
 	"github.com/dolthub/dolt/go/store/types"
->>>>>>> 9cab24b5
 )
 
 type DoltIndex interface {
 	sql.Index
 	Schema() schema.Schema
 	IndexSchema() schema.Schema
-<<<<<<< HEAD
-	TableData() prolly.Map
-	IndexRowData() prolly.Map
-	Equals(index DoltIndex) bool
-=======
 	TableData() types.Map
 	IndexRowData() types.Map
->>>>>>> 9cab24b5
 }
 
 type doltIndex struct {
-	id        string
-	unique    bool
-	generated bool
-	comment   string
-	tableName string
-	table     *doltdb.Table
-	db        sql.Database
-
-	keyBldr   *val.TupleBuilder
-	indexSch  schema.Schema
-	indexRows prolly.Map
-
-	tableSch  schema.Schema
-	tableRows prolly.Map
+	cols         []schema.Column
+	db           sql.Database
+	id           string
+	indexRowData types.Map
+	indexSch     schema.Schema
+	table        *doltdb.Table
+	tableData    types.Map
+	tableName    string
+	tableSch     schema.Schema
+	unique       bool
+	comment      string
+	generated    bool
 }
 
 var _ DoltIndex = (*doltIndex)(nil)
 
-<<<<<<< HEAD
-// AscendGreaterOrEqual implements sql.AscendIndex
-func (di *doltIndex) AscendGreaterOrEqual(keys ...interface{}) (sql.IndexLookup, error) {
-	panic("unimplement")
-	//tpl, err := di.tupleFromKeys(keys)
-	//if err != nil {
-	//	return nil, err
-	//}
-	//return &doltIndexLookup{
-	//	idx: di,
-	//	ranges: []lookup.Range{
-	//		lookup.GreaterOrEqualRange(tpl),
-	//	},
-	//}, nil
-}
-
-// AscendLessThan implements sql.AscendIndex
-func (di *doltIndex) AscendLessThan(keys ...interface{}) (sql.IndexLookup, error) {
-	panic("unimplement")
-	//tpl, err := di.tupleFromKeys(keys)
-	//if err != nil {
-	//	return nil, err
-	//}
-	//return &doltIndexLookup{
-	//	idx: di,
-	//	ranges: []lookup.Range{
-	//		lookup.LessThanRange(tpl),
-	//	},
-	//}, nil
-}
-
-// AscendRange implements sql.AscendIndex
-// TODO: rename this from AscendRange to BetweenRange or something
-func (di *doltIndex) AscendRange(greaterOrEqual, lessThanOrEqual []interface{}) (sql.IndexLookup, error) {
-	panic("unimplement")
-	//greaterTpl, err := di.tupleFromKeys(greaterOrEqual)
-	//if err != nil {
-	//	return nil, err
-	//}
-	//lessTpl, err := di.tupleFromKeys(lessThanOrEqual)
-	//if err != nil {
-	//	return nil, err
-	//}
-	//r, err := lookup.ClosedRange(greaterTpl, lessTpl)
-	//if err != nil {
-	//	return nil, err
-	//}
-	//return &doltIndexLookup{
-	//	idx: di,
-	//	ranges: []lookup.Range{
-	//		r,
-	//	},
-	//}, nil
-}
-
-// DescendGreater implements sql.DescendIndex
-func (di *doltIndex) DescendGreater(keys ...interface{}) (sql.IndexLookup, error) {
-	panic("unimplement")
-	//tpl, err := di.tupleFromKeys(keys)
-	//if err != nil {
-	//	return nil, err
-	//}
-	//r, err := lookup.GreaterThanRange(tpl)
-	//if err != nil {
-	//	return nil, err
-	//}
-	//return &doltIndexLookup{
-	//	idx: di,
-	//	ranges: []lookup.Range{
-	//		r,
-	//	},
-	//}, nil
-}
-
-// DescendLessOrEqual implements sql.DescendIndex
-func (di *doltIndex) DescendLessOrEqual(keys ...interface{}) (sql.IndexLookup, error) {
-	panic("unimplement")
-	//tpl, err := di.tupleFromKeys(keys)
-	//if err != nil {
-	//	return nil, err
-	//}
-	//r, err := lookup.LessOrEqualRange(tpl)
-	//if err != nil {
-	//	return nil, err
-	//}
-	//return &doltIndexLookup{
-	//	idx: di,
-	//	ranges: []lookup.Range{
-	//		r,
-	//	},
-	//}, nil
-=======
 // ColumnExpressionTypes implements the interface sql.Index.
 func (di *doltIndex) ColumnExpressionTypes(ctx *sql.Context) []sql.ColumnExpressionType {
 	cets := make([]sql.ColumnExpressionType, len(di.cols))
@@ -260,7 +155,6 @@
 		ranges:    readRanges,
 		sqlRanges: ranges,
 	}, nil
->>>>>>> 9cab24b5
 }
 
 // Database implement sql.Index
@@ -270,52 +164,13 @@
 
 // Expressions implements sql.Index
 func (di *doltIndex) Expressions() []string {
-	cols := di.indexSch.GetAllCols().GetColumns()
-	strs := make([]string, len(cols))
-	for i, col := range cols {
+	strs := make([]string, len(di.cols))
+	for i, col := range di.cols {
 		strs[i] = di.tableName + "." + col.Name
 	}
 	return strs
 }
 
-<<<<<<< HEAD
-// Get implements sql.Index
-func (di *doltIndex) Get(keys ...interface{}) (sql.IndexLookup, error) {
-	tup := tupleFromSqlValues(di.keyBldr, keys...)
-	return &doltIndexLookup{
-		idx:    di,
-		ranges: []prolly.Range{{Point: tup}},
-	}, nil
-}
-
-// Not implements sql.NegateIndex
-func (di *doltIndex) Not(keys ...interface{}) (sql.IndexLookup, error) {
-	panic("unimplement")
-	//tpl, err := di.tupleFromKeys(keys)
-	//if err != nil {
-	//	return nil, err
-	//}
-	//r1 := lookup.LessThanRange(tpl)
-	//r2, err := lookup.GreaterThanRange(tpl)
-	//if err != nil {
-	//	return nil, err
-	//}
-	//return &doltIndexLookup{
-	//	idx: di,
-	//	ranges: []lookup.Range{
-	//		r1,
-	//		r2,
-	//	},
-	//}, nil
-}
-
-// Has implements sql.Index
-func (*doltIndex) Has(partition sql.Partition, key ...interface{}) (bool, error) {
-	return false, errors.New("unimplemented")
-}
-
-=======
->>>>>>> 9cab24b5
 // ID implements sql.Index
 func (di *doltIndex) ID() string {
 	return di.id
@@ -357,63 +212,11 @@
 }
 
 // TableData returns the map of table data for this index (the map of the target table, not the index storage table)
-func (di *doltIndex) TableData() prolly.Map {
-	return di.tableRows
+func (di *doltIndex) TableData() types.Map {
+	return di.tableData
 }
 
 // IndexRowData returns the map of index row data.
-<<<<<<< HEAD
-func (di *doltIndex) IndexRowData() prolly.Map {
-	return di.indexRows
-}
-
-func (di *doltIndex) Equals(oIdx DoltIndex) bool {
-	if !expressionsAreEquals(di.Expressions(), oIdx.Expressions()) {
-		return false
-	}
-
-	if di.Database() != oIdx.Database() {
-		return false
-	}
-
-	if di.Table() != oIdx.Table() {
-		return false
-	}
-
-	if di.ID() != oIdx.ID() {
-		return false
-	}
-
-	if di.IsUnique() != oIdx.IsUnique() {
-		return false
-	}
-
-	if !(schema.SchemasAreEqual(di.IndexSchema(), oIdx.IndexSchema())) {
-		return false
-	}
-
-	return true
-}
-
-func expressionsAreEquals(exprs1, exprs2 []string) bool {
-	if exprs1 == nil && exprs2 == nil {
-		return true
-	} else if exprs1 == nil || exprs2 == nil {
-		return false
-	}
-
-	if len(exprs1) != len(exprs2) {
-		return false
-	}
-
-	for i, expr1 := range exprs1 {
-		if expr1 != exprs2[i] {
-			return false
-		}
-	}
-
-	return true
-=======
 func (di *doltIndex) IndexRowData() types.Map {
 	return di.indexRowData
 }
@@ -453,5 +256,4 @@
 		vals[2*i+1] = val
 	}
 	return types.NewTuple(nbf, vals...)
->>>>>>> 9cab24b5
 }