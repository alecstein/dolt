// Copyright 2020 Dolthub, Inc.
//
// Licensed under the Apache License, Version 2.0 (the "License");
// you may not use this file except in compliance with the License.
// You may obtain a copy of the License at
//
//     http://www.apache.org/licenses/LICENSE-2.0
//
// Unless required by applicable law or agreed to in writing, software
// distributed under the License is distributed on an "AS IS" BASIS,
// WITHOUT WARRANTIES OR CONDITIONS OF ANY KIND, either express or implied.
// See the License for the specific language governing permissions and
// limitations under the License.

package env

import (
	"context"
	"os"
	"path/filepath"
	"testing"

	"github.com/stretchr/testify/assert"
	"github.com/stretchr/testify/require"

	"github.com/dolthub/dolt/go/libraries/utils/config"
	"github.com/dolthub/dolt/go/libraries/utils/earl"
	"github.com/dolthub/dolt/go/libraries/utils/filesys"
	"github.com/dolthub/dolt/go/libraries/utils/test"
	"github.com/dolthub/dolt/go/store/types"
)

func TestDirToDBName(t *testing.T) {
	tests := map[string]string{
		"irs":                "irs",
		"corona-virus":       "corona_virus",
		"  fake - name     ": "fake_name",
	}

	for dirName, expected := range tests {
		actual := dirToDBName(dirName)
		assert.Equal(t, expected, actual)
	}
}

func TestGetRepoRootDir(t *testing.T) {
	tests := []struct {
		path     string
		sep      string
		expected string
	}{
		{``, `/`, ``},
		{``, `\`, ``},
		{`/`, `/`, ``},
		{`C:\`, `\`, ``},
		{`.dolt/noms`, `/`, ``},
		{`.dolt\noms`, `\`, ``},
		{`name/.dolt/noms`, `/`, `name`},
		{`name\.dolt\noms`, `\`, `name`},
		{`name/.dolt/noms/`, `/`, `name`},
		{`name\.dolt\noms\`, `\`, `name`},
		{`/var/folders/w6/mhtq880n6y55xxm3_2kn0bs80000gn/T/dolt-repo-76581`, `/`, `dolt-repo-76581`},
		{`/var/folders/w6/mhtq880n6y55xxm3_2kn0bs80000gn/T/dolt-repo-76581/.dolt/noms`, `/`, `dolt-repo-76581`},
		{`/Users/u/name/.dolt/noms`, `/`, `name`},
		{`C:\files\name\.dolt\noms`, `\`, `name`},
		{`/Users/u/name/.dolt/noms/`, `/`, `name`},
		{`C:\files\name\.dolt\noms\`, `\`, `name`},
		{`//Users////u//name//.dolt/noms/////`, `/`, `name`},
		{`C:\\files\\\\name\\.dolt\noms\\\\\\`, `\`, `name`},
	}

	for _, test := range tests {
		actual := getRepoRootDir(test.path, test.sep)
		assert.Equal(t, test.expected, actual, "For '%s' expected '%s' got '%s'", test.path, test.expected, actual)
	}
}

func initRepoWithRelativePath(t *testing.T, envPath string, hdp HomeDirProvider) *DoltEnv {
	err := filesys.LocalFS.MkDirs(envPath)
	require.NoError(t, err)

	fs, err := filesys.LocalFilesysWithWorkingDir(envPath)
	require.NoError(t, err)

	urlStr := earl.FileUrlFromPath(filepath.Join(envPath, ".dolt", "noms"), os.PathSeparator)
	dEnv := Load(context.Background(), hdp, fs, urlStr, "test")
	cfg, _ := dEnv.Config.GetConfig(GlobalConfig)
	cfg.SetStrings(map[string]string{
		UserNameKey:  name,
		UserEmailKey: email,
	})

	err = dEnv.InitRepo(context.Background(), types.Format_Default, name, email, DefaultInitBranch)
	require.NoError(t, err)

	return Load(context.Background(), hdp, fs, urlStr, "test")
}

func TestMultiEnvForDirectory(t *testing.T) {
	rootPath, err := test.ChangeToTestDir("TestDoltEnvAsMultiEnv")
	require.NoError(t, err)

	hdp := func() (string, error) { return rootPath, nil }
	envPath := filepath.Join(rootPath, " test---name _ 123")
	dEnv := initRepoWithRelativePath(t, envPath, hdp)

<<<<<<< HEAD
	mrEnv, err := MultiEnvForDirectory(context.Background(), dEnv.FS, dEnv)
=======
	mrEnv, err := MultiEnvForDirectory(context.Background(), dEnv.Config.WriteableConfig(), dEnv.FS, dEnv.Version, dEnv.IgnoreLockFile, dEnv)
>>>>>>> 4031af1a
	require.NoError(t, err)
	assert.Len(t, mrEnv.envs, 1)

	type envCmp struct {
		name    string
		doltDir string
	}

	expected := []envCmp{
		{
			name:    "test_name_123",
			doltDir: dEnv.GetDoltDir(),
		},
	}

	var actual []envCmp
	for _, env := range mrEnv.envs {
		actual = append(actual, envCmp{
			name:    env.name,
			doltDir: env.env.GetDoltDir(),
		})
	}

	assert.Equal(t, expected, actual)
}

func TestMultiEnvForDirectoryWithMultipleRepos(t *testing.T) {
	rootPath, err := test.ChangeToTestDir("TestDoltEnvAsMultiEnvWithMultipleRepos")
	require.NoError(t, err)

	hdp := func() (string, error) { return rootPath, nil }
	envPath := filepath.Join(rootPath, " test---name _ 123")
	dEnv := initRepoWithRelativePath(t, envPath, hdp)
	subEnv1 := initRepoWithRelativePath(t, filepath.Join(envPath, "abc"), hdp)
	subEnv2 := initRepoWithRelativePath(t, filepath.Join(envPath, "def"), hdp)

<<<<<<< HEAD
	mrEnv, err := MultiEnvForDirectory(context.Background(), dEnv.FS, dEnv)
=======
	mrEnv, err := MultiEnvForDirectory(context.Background(), dEnv.Config.WriteableConfig(), dEnv.FS, dEnv.Version, dEnv.IgnoreLockFile, dEnv)
>>>>>>> 4031af1a
	require.NoError(t, err)
	assert.Len(t, mrEnv.envs, 3)

	type envCmp struct {
		name    string
		doltDir string
	}

	expected := []envCmp{
		{
			name:    "test_name_123",
			doltDir: dEnv.GetDoltDir(),
		},
		{
			name:    "abc",
			doltDir: subEnv1.GetDoltDir(),
		},
		{
			name:    "def",
			doltDir: subEnv2.GetDoltDir(),
		},
	}

	var actual []envCmp
	for _, env := range mrEnv.envs {
		actual = append(actual, envCmp{
			name:    env.name,
			doltDir: env.env.GetDoltDir(),
		})
	}

	assert.Equal(t, expected, actual)
}

func initMultiEnv(t *testing.T, testName string, names []string) (string, HomeDirProvider, map[string]*DoltEnv) {
	rootPath, err := test.ChangeToTestDir(testName)
	require.NoError(t, err)

	hdp := func() (string, error) { return rootPath, nil }

	envs := make(map[string]*DoltEnv)
	for _, name := range names {
		envPath := filepath.Join(rootPath, name)
		envs[name] = initRepoWithRelativePath(t, envPath, hdp)
	}

	return rootPath, hdp, envs
}

func TestLoadMultiEnv(t *testing.T) {
	names := []string{"env 1", " env  2", "env-3"}
	rootPath, hdp, _ := initMultiEnv(t, "TestLoadMultiEnv", names)

	envNamesAndPaths := make([]EnvNameAndPath, len(names))
	for i, name := range names {
		envNamesAndPaths[i] = EnvNameAndPath{name, filepath.Join(rootPath, name)}
	}

<<<<<<< HEAD
	mrEnv, err := MultiEnvForPaths(context.Background(), hdp, config.NewEmptyMapConfig(), filesys.LocalFS, "test", envNamesAndPaths...)
=======
	mrEnv, err := MultiEnvForPaths(context.Background(), hdp, config.NewEmptyMapConfig(), filesys.LocalFS, "test", false, envNamesAndPaths...)
>>>>>>> 4031af1a
	require.NoError(t, err)

	for _, name := range names {
		e := mrEnv.GetEnv(name)
		assert.NotNil(t, e)
	}
}<|MERGE_RESOLUTION|>--- conflicted
+++ resolved
@@ -104,11 +104,7 @@
 	envPath := filepath.Join(rootPath, " test---name _ 123")
 	dEnv := initRepoWithRelativePath(t, envPath, hdp)
 
-<<<<<<< HEAD
-	mrEnv, err := MultiEnvForDirectory(context.Background(), dEnv.FS, dEnv)
-=======
 	mrEnv, err := MultiEnvForDirectory(context.Background(), dEnv.Config.WriteableConfig(), dEnv.FS, dEnv.Version, dEnv.IgnoreLockFile, dEnv)
->>>>>>> 4031af1a
 	require.NoError(t, err)
 	assert.Len(t, mrEnv.envs, 1)
 
@@ -145,11 +141,7 @@
 	subEnv1 := initRepoWithRelativePath(t, filepath.Join(envPath, "abc"), hdp)
 	subEnv2 := initRepoWithRelativePath(t, filepath.Join(envPath, "def"), hdp)
 
-<<<<<<< HEAD
-	mrEnv, err := MultiEnvForDirectory(context.Background(), dEnv.FS, dEnv)
-=======
 	mrEnv, err := MultiEnvForDirectory(context.Background(), dEnv.Config.WriteableConfig(), dEnv.FS, dEnv.Version, dEnv.IgnoreLockFile, dEnv)
->>>>>>> 4031af1a
 	require.NoError(t, err)
 	assert.Len(t, mrEnv.envs, 3)
 
@@ -208,11 +200,7 @@
 		envNamesAndPaths[i] = EnvNameAndPath{name, filepath.Join(rootPath, name)}
 	}
 
-<<<<<<< HEAD
-	mrEnv, err := MultiEnvForPaths(context.Background(), hdp, config.NewEmptyMapConfig(), filesys.LocalFS, "test", envNamesAndPaths...)
-=======
 	mrEnv, err := MultiEnvForPaths(context.Background(), hdp, config.NewEmptyMapConfig(), filesys.LocalFS, "test", false, envNamesAndPaths...)
->>>>>>> 4031af1a
 	require.NoError(t, err)
 
 	for _, name := range names {
