load $BATS_TEST_DIRNAME/helper/common.bash

setup() {
    setup_common
}

teardown() {
    teardown_common
}

@test "sql-create-database: create new database" {
    run dolt sql << SQL
CREATE DATABASE mydb;
USE mydb;
CREATE TABLE test (
    pk int primary key
);
INSERT INTO test VALUES (222);
SQL
    [ "$status" -eq 0 ]

    run dolt sql -q "SHOW DATABASES;"
    [ "$status" -eq 0 ]
    [[ "$output" =~ "dolt_repo_$$" ]] || false
    [[ "$output" =~ "information_schema" ]] || false
    [[ "$output" =~ "mydb" ]] || false
    
    run dolt sql -b -q "use mydb; SELECT COUNT(*) FROM test WHERE pk=222;"
    [ "$status" -eq 0 ]
    [[ "$output" =~ "1" ]] || false
}

@test "sql-create-database: drop database" {
<<<<<<< HEAD
=======
    skiponwindows "failing with file in use error"
    
>>>>>>> 16af440a
    dolt sql <<SQL
create database mydb;
use mydb;
create table test(a int primary key);
select dolt_commit("-am", "first commit");
SQL

    [ -d mydb ]
    cd mydb

    run dolt log -n 1
    [ "$status" -eq 0 ]
    [[ "$output" =~ "first commit" ]] || false

    cd ..

    dolt sql -q "drop database mydb"

    [ ! -d mydb ]
}

@test "sql-create-database: with multi-db-dir" {
<<<<<<< HEAD
=======
    skiponwindows "failing with file in use error"

>>>>>>> 16af440a
    mkdir db_dir
    
    dolt sql --multi-db-dir db_dir <<SQL
create database mydb1;
create database mydb2;
use mydb1;
create table test(a int primary key);
select dolt_commit("-am", "first commit mydb1");
use mydb2;
begin;
create table test(a int primary key);
select dolt_commit("-am", "first commit mydb2");
SQL

    [ -d db_dir/mydb1 ]
    [ -d db_dir/mydb2 ]
    cd db_dir/mydb1

    run dolt log -n 1
    [ "$status" -eq 0 ]
    [[ "$output" =~ "first commit mydb1" ]] || false

    cd ../mydb2
    run dolt log -n 1
    [ "$status" -eq 0 ]
    [[ "$output" =~ "first commit mydb2" ]] || false

    cd ../../
    
    dolt sql --multi-db-dir db_dir -q "drop database mydb1"
    
    [ ! -d db_dir/mydb1 ]
    [ -d db_dir/mydb2 ]

    run dolt sql --multi-db-dir db_dir -q "show databases"
    [ "$status" -eq 0 ]
    [[ "$output" =~ "mydb2" ]] || false
    [[ ! "$output" =~ "mydb1" ]] || false
    [[ ! "$output" =~ "dolt_repo_$$" ]] || false

    # multi-db-dir with abs path
    absdir="/tmp/$$/db_dir"
    mkdir -p "$absdir"

    dolt sql --multi-db-dir "$absdir" <<SQL
create database mydb1;
create database mydb2;
use mydb1;
create table test(a int primary key);
select dolt_commit("-am", "first commit mydb1");
use mydb2;
begin;
create table test(a int primary key);
select dolt_commit("-am", "first commit mydb2");
SQL

    [ -d "$absdir/mydb1" ]
    [ -d "$absdir/mydb2" ]

    dolt sql --multi-db-dir "$absdir" -q "drop database mydb1"

    [ ! -d "$absdir/mydb1" ]
    [ -d "$absdir/mydb2" ]
}

@test "sql-create-database: drop current database" {
    skip "unsupported to drop the current DB, but need to have a way"
    
    dolt sql -q "drop database dolt_repo_$$"

    [ ! -d mydb ]
}

@test "sql-create-database: create database that already exists throws an error" {
    dolt sql -q "CREATE DATABASE mydb"
    run dolt sql -q "CREATE DATABASE mydb"

    [ "$status" -eq 1 ]
    [[ "$output" =~ "database exists" ]] || false
}

@test "sql-create-database: create database IF NOT EXISTS on database that already exists doesn't throw an error" {
    dolt sql -q "CREATE DATABASE mydb"
    run dolt sql -q "CREATE DATABASE IF NOT EXISTS mydb"

    [ "$status" -eq 0 ]
}

@test "sql-create-database: create and drop new database in same session" {
<<<<<<< HEAD
=======
    skiponwindows "failing with file in use error"
    
>>>>>>> 16af440a
    run dolt sql << SQL
CREATE DATABASE mydb;
DROP DATABASE mydb;
SQL
    [ "$status" -eq 0 ]
    
    [ ! -d mydb ]

    run dolt sql -q "use mydb"
    [ "$status" -eq 1 ]
    [[ "$output" =~ "database not found: mydb" ]] || false
}

@test "sql-create-database: create new database IF NOT EXISTS" {
<<<<<<< HEAD
=======
    skiponwindows "failing with file in use error"
    
>>>>>>> 16af440a
    # Test bad syntax.
    run dolt sql -q "CREATE DATABASE IF EXISTS test;"
    [ "$status" -eq 1 ]
    [[ "$output" =~ "Error parsing SQL" ]] || false

    dolt sql -q "CREATE DATABASE IF NOT EXISTS test;"
    run dolt sql -q "SHOW DATABASES;"
    [ "$status" -eq 0 ]
    [[ "$output" =~ "dolt_repo_$$" ]] || false
    [[ "$output" =~ "information_schema" ]] || false
    [[ "$output" =~ "test" ]] || false

    run dolt sql <<SQL
USE test;
CREATE TABLE test (
    pk int primary key
);
INSERT INTO test VALUES (222);
SQL
    [ "$status" -eq 0 ]

    run dolt sql <<SQL
USE test;
SELECT COUNT(*) FROM test WHERE pk=222;
SQL
    [[ "$output" =~ "1" ]] || false

    dolt sql -q "drop database test"
    
    run dolt sql << SQL
CREATE DATABASE IF NOT EXISTS test;
USE test;
DROP DATABASE IF EXISTS test;
DROP DATABASE IF EXISTS test;
SQL
    # The second drop database should just return a warning resulting in a status of 0.
    [ "$status" -eq 0 ]

    run dolt sql << SQL
CREATE DATABASE IF NOT EXISTS test;
SHOW DATABASES;
USE test;
DROP DATABASE IF NOT EXISTS test;
SQL
    # IF NOT should not work with drop.
    [ "$status" -eq 1 ]
    [[ "$output" =~ "Error parsing SQL" ]] || false
}

@test "sql-create-database: drop database throws error for database that doesn't exist" {
    run dolt sql -q "DROP DATABASE mydb;"
    [ "$status" -eq 1 ]
    [[ "$output" =~ "database not found" ]] || false
}

@test "sql-create-database: sql drop database errors for info schema" {
    run dolt sql -q "DROP DATABASE information_schema"
    [ "$status" -eq 1 ]
    [[ "$output" =~ "DROP DATABASE isn't supported for database information_schema" ]] || false
}

@test "sql-create-database: create new database via SCHEMA alias" {
    dolt sql -q "CREATE SCHEMA mydb"

    run dolt sql -q "SHOW DATABASES;"
    [[ "$output" =~ "dolt_repo_$$" ]] || false
    [[ "$output" =~ "information_schema" ]] || false
    [[ "$output" =~ "mydb" ]] || false    
}

@test "sql-create-database: use for non existing database throws an error" {
    run dolt sql -q "USE test"
    [ "$status" -eq 1 ]
    [[ "$output" =~ "database not found: test" ]] || false
}

@test "sql-create-database: SHOW DATABASES works after CREATE and DROP" {
    skiponwindows "failing with file in use error"
    
    run dolt sql -q "SHOW DATABASES"
    before=$output

    run dolt sql << SQL
CREATE DATABASE hi;
DROP DATABASE hi;
SHOW DATABASES;
SQL

    [ "$status" -eq 0 ]
    [[ "$output" =~ "$before" ]] || false
}<|MERGE_RESOLUTION|>--- conflicted
+++ resolved
@@ -31,11 +31,8 @@
 }
 
 @test "sql-create-database: drop database" {
-<<<<<<< HEAD
-=======
-    skiponwindows "failing with file in use error"
-    
->>>>>>> 16af440a
+    skiponwindows "failing with file in use error"
+
     dolt sql <<SQL
 create database mydb;
 use mydb;
@@ -58,11 +55,8 @@
 }
 
 @test "sql-create-database: with multi-db-dir" {
-<<<<<<< HEAD
-=======
-    skiponwindows "failing with file in use error"
-
->>>>>>> 16af440a
+    skiponwindows "failing with file in use error"
+
     mkdir db_dir
     
     dolt sql --multi-db-dir db_dir <<SQL
@@ -152,11 +146,8 @@
 }
 
 @test "sql-create-database: create and drop new database in same session" {
-<<<<<<< HEAD
-=======
-    skiponwindows "failing with file in use error"
-    
->>>>>>> 16af440a
+    skiponwindows "failing with file in use error"
+    
     run dolt sql << SQL
 CREATE DATABASE mydb;
 DROP DATABASE mydb;
@@ -171,11 +162,8 @@
 }
 
 @test "sql-create-database: create new database IF NOT EXISTS" {
-<<<<<<< HEAD
-=======
-    skiponwindows "failing with file in use error"
-    
->>>>>>> 16af440a
+    skiponwindows "failing with file in use error"
+    
     # Test bad syntax.
     run dolt sql -q "CREATE DATABASE IF EXISTS test;"
     [ "$status" -eq 1 ]
