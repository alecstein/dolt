#!/usr/bin/env bats
load $BATS_TEST_DIRNAME/helper/common.bash
load $BATS_TEST_DIRNAME/helper/query-server-common.bash

make_repo() {
  mkdir "$1"
  cd "$1"
  dolt init
  cd ..
}

setup() {
    skiponwindows "tests are flaky on Windows"
    setup_no_dolt_init
    mkdir $BATS_TMPDIR/sql-server-test$$
    nativevar DOLT_ROOT_PATH $BATS_TMPDIR/sql-server-test$$ /p
    dolt config --global --add user.email "test@test.com"
    dolt config --global --add user.name "test"
    make_repo repo1
    make_repo repo2
}

teardown() {
    stop_sql_server
    teardown_common
}

<<<<<<< HEAD
=======
@test "sql-server: Database specific system variables should be loaded" {
    cd repo1
    dolt branch dev
    dolt branch other

    start_sql_server
    server_query repo1 1 "SET PERSIST repo1_default_branch = 'dev';" ""
    stop_sql_server
    start_sql_server
    server_query repo1 1 "SELECT @@repo1_default_branch;" "@@SESSION.repo1_default_branch\ndev"
    stop_sql_server

    # system variable is lost when starting sql-server outside of the folder
    # because global config is used.
    cd ..
    start_sql_server
    server_query repo1 1 "SELECT LENGTH(@@repo1_default_branch);" "LENGTH(@@repo1_default_branch)\n0"
    server_query repo1 1 "SET PERSIST repo1_default_branch = 'other';" ""
    stop_sql_server
    start_sql_server
    server_query repo1 1 "SELECT @@repo1_default_branch;" "@@SESSION.repo1_default_branch\nother"
    stop_sql_server

    # ensure we didn't blow away local setting
    cd repo1
    start_sql_server_with_args --user dolt --doltcfg-dir './'
    server_query repo1 1 "SELECT @@repo1_default_branch;" "@@SESSION.repo1_default_branch\ndev"
}

>>>>>>> 10796c1d
@test "sql-server: user session variables from config" {
  cd repo1
  echo "
privilege_file: privs.json
user_session_vars:
- name: user0
  vars:
    aws_credentials_file: /Users/user0/.aws/config
    aws_credentials_profile: default
- name: user1
  vars:
    aws_credentials_file: /Users/user1/.aws/config
    aws_credentials_profile: lddev" > server.yaml

    dolt sql --privilege-file=privs.json -q "CREATE USER dolt@'127.0.0.1'"
    dolt sql --privilege-file=privs.json -q "CREATE USER user0@'127.0.0.1' IDENTIFIED BY 'pass0'"
    dolt sql --privilege-file=privs.json -q "CREATE USER user1@'127.0.0.1' IDENTIFIED BY 'pass1'"
    dolt sql --privilege-file=privs.json -q "CREATE USER user2@'127.0.0.1' IDENTIFIED BY 'pass2'"

    start_sql_server_with_config "" server.yaml

    run dolt sql-client --host=127.0.0.1 --port=$PORT --user=user0  --password=pass0<<SQL
SELECT @@aws_credentials_file, @@aws_credentials_profile;
SQL
    echo $output
    [[ "$output" =~ /Users/user0/.aws/config.*default ]] || false

    run dolt sql-client --host=127.0.0.1 --port=$PORT --user=user1 --password=pass1<<SQL
SELECT @@aws_credentials_file, @@aws_credentials_profile;
SQL
    echo $output
    [[ "$output" =~ /Users/user1/.aws/config.*lddev ]] || false

    run dolt sql-client --host=127.0.0.1 --port=$PORT --user=user2 --password=pass2<<SQL
SELECT @@aws_credentials_file, @@aws_credentials_profile;
SQL
    echo $output
    [[ "$output" =~ NULL.*NULL ]] || false

    run dolt sql-client --host=127.0.0.1 --port=$PORT --user=user2 --password=pass2<<SQL
SET @@aws_credentials_file="/Users/should_fail";
SQL
    echo $output
    [[ "$output" =~ "Variable 'aws_credentials_file' is a read only variable" ]] || false
}


@test "sql-server: port in use" {
    cd repo1

    let PORT="$$ % (65536-1024) + 1024"
    dolt sql-server --host 0.0.0.0 --port=$PORT --user dolt &
    SERVER_PID=$! # will get killed by teardown_common
    sleep 5 # not using python wait so this works on windows

    run dolt sql-server --host 0.0.0.0 --port=$PORT --user dolt
    [ "$status" -eq 1 ]
    [[ "$output" =~ "in use" ]] || false
}

@test "sql-server: test autocommit" {
    skiponwindows "Missing dependencies"

    cd repo1
    start_sql_server repo1

    # No tables at the start
    run dolt ls
    [ "$status" -eq 0 ]
    [[ "$output" =~ "No tables in working set" ]] || false

    # create table with autocommit off and verify there are still no tables
    server_query repo1 0 "CREATE TABLE one_pk (
        pk BIGINT NOT NULL COMMENT 'tag:0',
        c1 BIGINT COMMENT 'tag:1',
        c2 BIGINT COMMENT 'tag:2',
        PRIMARY KEY (pk)
    )" ""
    run dolt ls
    [ "$status" -eq 0 ]
    [[ "$output" =~ "No tables in working set" ]] || false

    # create table with autocommit on and verify table creation
    server_query repo1 1 "CREATE TABLE one_pk (
        pk BIGINT NOT NULL COMMENT 'tag:0',
        c1 BIGINT COMMENT 'tag:1',
        c2 BIGINT COMMENT 'tag:2',
        PRIMARY KEY (pk)
    )" ""
    run dolt ls
    [ "$status" -eq 0 ]
    [[ "$output" =~ "one_pk" ]] || false
}

@test "sql-server: read-only flag prevents modification" {
    skiponwindows "Missing dependencies"

    cd repo1

    DEFAULT_DB="$1"
    let PORT="$$ % (65536-1024) + 1024"
    echo "
  read_only: true" > server.yaml
    start_sql_server_with_config repo1 server.yaml

    # No tables at the start
    run dolt ls
    [ "$status" -eq 0 ]
    [[ "$output" =~ "No tables in working set" ]] || false

    # attempt to create table (autocommit on), expect either some exception
    server_query repo1 1 "CREATE TABLE i_should_not_exist (
            c0 INT
        )" "" "not authorized"

    # Expect that there are still no tables
    run dolt ls
    [ "$status" -eq 0 ]
    [[ "$output" =~ "No tables in working set" ]] || false
}

@test "sql-server: read-only flag still allows select" {
    skiponwindows "Missing dependencies"

    cd repo1
    dolt sql -q "create table t(c0 int)"
    dolt sql -q "insert into t values (1)"

    DEFAULT_DB="$1"
    let PORT="$$ % (65536-1024) + 1024"
    echo "
  read_only: true" > server.yaml
    start_sql_server_with_config repo1 server.yaml

    # make a select query
    server_query repo1 1 "select * from t" "c0\n1"
}

@test "sql-server: read-only flag prevents dolt_commit" {
    skiponwindows "Missing dependencies"

    cd repo1

    DEFAULT_DB="$1"
    let PORT="$$ % (65536-1024) + 1024"
    echo "
  read_only: true" > server.yaml
    start_sql_server_with_config repo1 server.yaml

    # make a dolt_commit query
    skip "read-only flag does not prevent dolt_commit"
    server_query repo1 1 "select dolt_commit('--allow-empty', '-m', 'msg')" "" "not authorized: user does not have permission: write"
}

@test "sql-server: test command line modification" {
    skiponwindows "Missing dependencies"

    cd repo1
    start_sql_server repo1

    # No tables at the start
    run dolt ls
    [ "$status" -eq 0 ]
    [[ "$output" =~ "No tables in working set" ]] || false

    server_query repo1 1 "CREATE TABLE one_pk (
        pk BIGINT NOT NULL,
        c1 BIGINT,
        c2 BIGINT,
        PRIMARY KEY (pk)
    )" ""
    run dolt ls

    [ "$status" -eq 0 ]
    [[ "$output" =~ "one_pk" ]] || false

    # Add rows on the command line
    run dolt sql --user=dolt -q "insert into one_pk values (1,1,1)"
    [ "$status" -eq 1 ]

    server_query repo1 1 "SELECT * FROM one_pk ORDER by pk" ""

    # Test import as well (used by doltpy)
    echo 'pk,c1,c2' > import.csv
    echo '2,2,2' >> import.csv
    run dolt table import -u one_pk import.csv
    [ "$status" -eq 1 ]
    server_query repo1 1 "SELECT * FROM one_pk ORDER by pk" ""
}

@test "sql-server: test dolt sql interface works properly with autocommit" {
    skiponwindows "Missing dependencies"

    cd repo1
    start_sql_server repo1

    # No tables at the start
    run dolt ls
    [ "$status" -eq 0 ]
    [[ "$output" =~ "No tables in working set" ]] || false

    # create table with autocommit off and verify there are still no tables
    server_query repo1 0 "CREATE TABLE one_pk (
        pk BIGINT NOT NULL COMMENT 'tag:0',
        c1 BIGINT COMMENT 'tag:1',
        c2 BIGINT COMMENT 'tag:2',
        PRIMARY KEY (pk)
    )" ""
    run dolt ls
    [ "$status" -eq 0 ]
    [[ "$output" =~ "No tables in working set" ]] || false

    # check that dolt_commit throws an error when there are no changes to commit
    run server_query repo1 0 "SELECT DOLT_COMMIT('-a', '-m', 'Commit1')"
    [ "$status" -eq 1 ]

    run dolt ls
    [ "$status" -eq 0 ]
    [[ "$output" =~ "No tables in working set" ]] || false

    # create table with autocommit on and verify table creation
    server_query repo1 1 "CREATE TABLE one_pk (
        pk BIGINT NOT NULL COMMENT 'tag:0',
        c1 BIGINT COMMENT 'tag:1',
        c2 BIGINT COMMENT 'tag:2',
        PRIMARY KEY (pk)
    )" ""
    run dolt ls
    [ "$status" -eq 0 ]
    [[ "$output" =~ "one_pk" ]] || false

    # check that dolt_commit works properly when autocommit is on
    run dolt sql --user=dolt -q "SELECT DOLT_COMMIT('-a', '-m', 'Commit1')"
    [ "$status" -eq 0 ]

    # check that dolt_commit throws error now that there are no working set changes.
    run dolt sql --user=dolt -q "SELECT DOLT_COMMIT('-a', '-m', 'Commit1')"
    [ "$status" -eq 1 ]

    # Make a change to the working set but not the staged set.
    run dolt sql --user=dolt -q "INSERT INTO one_pk (pk,c1,c2) VALUES (2,2,2),(3,3,3)"

    # check that dolt_commit throws error now that there are no staged changes.
    run dolt sql --user=dolt -q "SELECT DOLT_COMMIT('-m', 'Commit1')"
    [ "$status" -eq 1 ]

    run dolt log
    [ $status -eq 0 ]
    [[ "$output" =~ "Commit1" ]] || false
}

@test "sql-server: test basic querying via dolt sql-server" {
    skiponwindows "Missing dependencies"

    cd repo1
    start_sql_server repo1

    server_query repo1 1 "SHOW tables" ""
    server_query repo1 1 "CREATE TABLE one_pk (
        pk BIGINT NOT NULL COMMENT 'tag:0',
        c1 BIGINT COMMENT 'tag:1',
        c2 BIGINT COMMENT 'tag:2',
        PRIMARY KEY (pk)
    )" ""
    server_query repo1 1 "SHOW tables" "Tables_in_repo1\none_pk"
    insert_query repo1 1 "INSERT INTO one_pk (pk) VALUES (0)"
    server_query repo1 1 "SELECT * FROM one_pk ORDER BY pk" "pk,c1,c2\n0,None,None"
    insert_query repo1 1 "INSERT INTO one_pk (pk,c1) VALUES (1,1)"
    insert_query repo1 1 "INSERT INTO one_pk (pk,c1,c2) VALUES (2,2,2),(3,3,3)"
    server_query repo1 1 "SELECT * FROM one_pk ORDER by pk" "pk,c1,c2\n0,None,None\n1,1,None\n2,2,2\n3,3,3"
    update_query repo1 1 "UPDATE one_pk SET c2=c1 WHERE c2 is NULL and c1 IS NOT NULL"
}

@test "sql-server: test multiple queries on the same connection" {
    skiponwindows "Missing dependencies"

    cd repo1
    start_sql_server repo1

    multi_query repo1 1 "CREATE TABLE one_pk (
        pk BIGINT NOT NULL COMMENT 'tag:0',
        c1 BIGINT COMMENT 'tag:1',
        c2 BIGINT COMMENT 'tag:2',
        PRIMARY KEY (pk)
    );
    INSERT INTO one_pk (pk) VALUES (0);
    INSERT INTO one_pk (pk,c1) VALUES (1,1);
    INSERT INTO one_pk (pk,c1,c2) VALUES (2,2,2),(3,3,3);"

    server_query repo1 1 "SELECT * FROM one_pk ORDER by pk" "pk,c1,c2\n0,None,None\n1,1,None\n2,2,2\n3,3,3"
}

@test "sql-server: test reset_hard" {
    skiponwindows "Missing dependencies"

    cd repo1
    dolt sql <<SQL
CREATE TABLE test (
    pk int PRIMARY KEY,
    c0 int
);
INSERT INTO test VALUES (1,1),(2,2),(3,3);
SQL
    dolt add -A && dolt commit -m "added table test"

    start_sql_server repo1

    # add some working changes
    server_query repo1 1 "INSERT INTO test VALUES (7,7);"
    run dolt status
    [ "$status" -eq 0 ]
    [[ "$output" =~ "test" ]] || false

    multi_query repo1 1 "
        SELECT DOLT_RESET('--hard');
        REPLACE INTO dolt_branches (name,hash) VALUES ('main', @@repo1_head);"

    run dolt status
    [ "$status" -eq 0 ]
    [[ "$output" =~ "working tree clean" ]] || false
    run dolt sql --user=dolt -q "SELECT sum(pk), sum(c0) FROM test;" -r csv
    [ "$status" -eq 0 ]
    [[ "$output" =~ "6,6" ]] || false

    multi_query repo1 1 "
        INSERT INTO test VALUES (8,8);
        SELECT DOLT_RESET('--hard');
        REPLACE INTO dolt_branches (name,hash) VALUES ('main', @@repo1_head);"

    run dolt status
    [ "$status" -eq 0 ]
    [[ "$output" =~ "working tree clean" ]] || false
    run dolt sql --user=dolt -q "SELECT sum(pk), sum(c0) FROM test;" -r csv
    [ "$status" -eq 0 ]
    [[ "$output" =~ "6,6" ]] || false
}

@test "sql-server: test multi db with use statements" {
    skiponwindows "Missing dependencies"

    start_multi_db_server repo1

    # create a table in repo1
    server_query repo1 1 "CREATE TABLE r1_one_pk (
        pk BIGINT NOT NULL COMMENT 'tag:0',
        c1 BIGINT COMMENT 'tag:1',
        c2 BIGINT COMMENT 'tag:2',
        PRIMARY KEY (pk)
    )" ""

    # create a table in repo2
    server_query repo1 1 "USE repo2; CREATE TABLE r2_one_pk (
        pk BIGINT NOT NULL COMMENT 'tag:0',
        c3 BIGINT COMMENT 'tag:1',
        c4 BIGINT COMMENT 'tag:2',
        PRIMARY KEY (pk)
    )" ";"

    # validate tables in repos
    server_query repo1 1 "SHOW tables" "Tables_in_repo1\nr1_one_pk"
    server_query repo1 1 "USE repo2;SHOW tables" ";Tables_in_repo2\nr2_one_pk"

    # put data in both
    multi_query repo1 1 "
    INSERT INTO r1_one_pk (pk) VALUES (0);
    INSERT INTO r1_one_pk (pk,c1) VALUES (1,1);
    INSERT INTO r1_one_pk (pk,c1,c2) VALUES (2,2,2),(3,3,3);
    USE repo2;
    INSERT INTO r2_one_pk (pk) VALUES (0);
    INSERT INTO r2_one_pk (pk,c3) VALUES (1,1);
    INSERT INTO r2_one_pk (pk,c3,c4) VALUES (2,2,2),(3,3,3)"

    server_query repo1 1 "SELECT * FROM repo1.r1_one_pk ORDER BY pk" "pk,c1,c2\n0,None,None\n1,1,None\n2,2,2\n3,3,3"
    server_query repo1 1 "SELECT * FROM repo2.r2_one_pk ORDER BY pk" "pk,c3,c4\n0,None,None\n1,1,None\n2,2,2\n3,3,3"

    multi_query repo1 1 "
    DELETE FROM r1_one_pk where pk=0;
    USE repo2;
    DELETE FROM r2_one_pk where pk=0"

    server_query repo1 1 "SELECT * FROM repo1.r1_one_pk ORDER BY pk" "pk,c1,c2\n1,1,None\n2,2,2\n3,3,3"
    server_query repo1 1 "SELECT * FROM repo2.r2_one_pk ORDER BY pk" "pk,c3,c4\n1,1,None\n2,2,2\n3,3,3"

    multi_query repo1 1 "
    UPDATE r1_one_pk SET c2=1 WHERE pk=1;
    USE repo2;
    UPDATE r2_one_pk SET c4=1 where pk=1"

    server_query repo1 1 "SELECT * FROM repo1.r1_one_pk ORDER BY pk" "pk,c1,c2\n1,1,1\n2,2,2\n3,3,3"
    server_query repo1 1 "SELECT * FROM repo2.r2_one_pk ORDER BY pk" "pk,c3,c4\n1,1,1\n2,2,2\n3,3,3"
}

@test "sql-server: test multi db without use statements" {
    skip "autocommit fails when the current db is not the one being written"
    start_multi_db_server repo1

    # create a table in repo1
    server_query repo1 1 "CREATE TABLE repo1.r1_one_pk (
        pk BIGINT NOT NULL COMMENT 'tag:0',
        c1 BIGINT COMMENT 'tag:1',
        c2 BIGINT COMMENT 'tag:2',
        PRIMARY KEY (pk)
    )" ""

    # create a table in repo2
    server_query repo1 1 "USE repo2; CREATE TABLE repo2.r2_one_pk (
        pk BIGINT NOT NULL COMMENT 'tag:0',
        c3 BIGINT COMMENT 'tag:1',
        c4 BIGINT COMMENT 'tag:2',
        PRIMARY KEY (pk)
    )" ";"

    # validate tables in repos
    server_query repo1 1 "SHOW tables" "Table\nr1_one_pk"
    server_query repo1 1 "USE repo2;SHOW tables" ";Table\nr2_one_pk"

    # put data in both
    multi_query repo1 1 "
    INSERT INTO repo1.r1_one_pk (pk) VALUES (0);
    INSERT INTO repo1.r1_one_pk (pk,c1) VALUES (1,1);
    INSERT INTO repo1.r1_one_pk (pk,c1,c2) VALUES (2,2,2),(3,3,3);
    USE repo2;
    INSERT INTO repo2.r2_one_pk (pk) VALUES (0);
    INSERT INTO repo2.r2_one_pk (pk,c3) VALUES (1,1);
    INSERT INTO repo2.r2_one_pk (pk,c3,c4) VALUES (2,2,2),(3,3,3)"

    server_query repo1 1 "SELECT * FROM repo1.r1_one_pk" "pk,c1,c2\n0,None,None\n1,1,None\n2,2,2\n3,3,3"
    server_query repo1 1 "SELECT * FROM repo2.r2_one_pk" "pk,c3,c4\n0,None,None\n1,1,None\n2,2,2\n3,3,3"

    multi_query repo1 1 "
    DELETE FROM repo1.r1_one_pk where pk=0;
    USE repo2;
    DELETE FROM repo2.r2_one_pk where pk=0"

    server_query repo1 1 "SELECT * FROM repo1.r1_one_pk" "pk,c1,c2\n1,1,None\n2,2,2\n3,3,3"
    server_query repo1 1 "SELECT * FROM repo2.r2_one_pk" "pk,c3,c4\n1,1,None\n2,2,2\n3,3,3"

    multi_query repo1 1 "
    UPDATE repo1.r1_one_pk SET c2=1 WHERE pk=1;
    USE repo2;
    UPDATE repo2.r2_one_pk SET c4=1 where pk=1"

    server_query repo1 1 "SELECT * FROM repo1.r1_one_pk" "pk,c1,c2\n1,1,1\n2,2,2\n3,3,3"
    server_query repo1 1 "SELECT * FROM repo2.r2_one_pk" "pk,c3,c4\n1,1,1\n2,2,2\n3,3,3"
}

@test "sql-server: test CREATE and DROP database via sql-server" {
    skiponwindows "Missing dependencies"

    cd repo1
    start_sql_server repo1

    multi_query repo1 1 "
    CREATE DATABASE test;
    USE test;
    CREATE TABLE pk(pk int primary key);
    INSERT INTO pk (pk) VALUES (0);
    "

    server_query repo1 1 "SELECT * FROM test.pk ORDER BY pk" "pk\n0"
    server_query repo1 1 "DROP DATABASE test" ""
    server_query repo1 1 "SHOW DATABASES" "Database\ninformation_schema\nrepo1"
}

@test "sql-server: DOLT_ADD, DOLT_COMMIT, DOLT_CHECKOUT, DOLT_MERGE work together in server mode" {
    skiponwindows "Missing dependencies"

     cd repo1
     start_sql_server repo1

     multi_query repo1 1 "
     CREATE TABLE test (
         pk int primary key
     );
     INSERT INTO test VALUES (0),(1),(2);
     SELECT DOLT_ADD('.');
     SELECT DOLT_COMMIT('-a', '-m', 'Step 1');
     SELECT DOLT_CHECKOUT('-b', 'feature-branch');
     "

     server_query repo1 1 "SELECT * FROM test" "pk\n0\n1\n2"

     multi_query repo1 1 "
     SELECT DOLT_CHECKOUT('feature-branch');
     INSERT INTO test VALUES (3);
     INSERT INTO test VALUES (4);
     INSERT INTO test VALUES (21232);
     DELETE FROM test WHERE pk=4;
     UPDATE test SET pk=21 WHERE pk=21232;
     "

     server_query repo1 1 "SELECT * FROM test" "pk\n0\n1\n2"
     
     multi_query repo1 1 "
     SELECT DOLT_CHECKOUT('feature-branch');
     SELECT DOLT_COMMIT('-a', '-m', 'Insert 3');
     "
     
     multi_query repo1 1 "
     INSERT INTO test VALUES (500000);
     INSERT INTO test VALUES (500001);
     DELETE FROM test WHERE pk=500001;
     UPDATE test SET pk=60 WHERE pk=500000;
     SELECT DOLT_ADD('.');
     SELECT DOLT_COMMIT('-m', 'Insert 60');
     SELECT DOLT_MERGE('feature-branch');
     SELECT DOLT_COMMIT('-a', '-m', 'Finish up Merge');
     "
     
     server_query repo1 1 "SELECT * FROM test order by pk" "pk\n0\n1\n2\n3\n21\n60"

     run dolt status
     [ $status -eq 0 ]
     [[ "$output" =~ "nothing to commit, working tree clean" ]] || false
}

@test "sql-server: DOLT_MERGE ff works" {
    skiponwindows "Missing dependencies"

     cd repo1
     start_sql_server repo1

     multi_query repo1 1 "
     CREATE TABLE test (
          pk int primary key
     );
     INSERT INTO test VALUES (0),(1),(2);
     SELECT DOLT_ADD('.');
     SELECT DOLT_COMMIT('-m', 'Step 1');
     SELECT DOLT_CHECKOUT('-b', 'feature-branch');
     INSERT INTO test VALUES (3);
     UPDATE test SET pk=1000 WHERE pk=0;
     SELECT DOLT_COMMIT('-a', '-m', 'this is a ff');
     SELECT DOLT_CHECKOUT('main');
     SELECT DOLT_MERGE('feature-branch');
     "

     server_query repo1 1 "SELECT * FROM test ORDER BY pk" "pk\n1\n2\n3\n1000"

     server_query repo1 1 "SELECT COUNT(*) FROM dolt_log" "COUNT(*)\n3"
}

@test "sql-server: LOAD DATA LOCAL INFILE works" {
     skiponwindows "Missing dependencies"

     cd repo1
     start_sql_server repo1

     multi_query repo1 1 "
     CREATE TABLE test(pk int primary key, c1 int, c2 int, c3 int, c4 int, c5 int);
     SET GLOBAL local_infile = 1;
     LOAD DATA LOCAL INFILE '$BATS_TEST_DIRNAME/helper/1pk5col-ints.csv' INTO TABLE test CHARACTER SET UTF8MB4 FIELDS TERMINATED BY ',' ESCAPED BY '' LINES TERMINATED BY '\n' IGNORE 1 LINES;
     "

     server_query repo1 1 "SELECT * FROM test" "pk,c1,c2,c3,c4,c5\n0,1,2,3,4,5\n1,1,2,3,4,5"
}

@test "sql-server: Run queries on database without ever selecting it" {
     skiponwindows "Missing dependencies"

     start_multi_db_server repo1

     # create table with autocommit on and verify table creation
     unselected_server_query 1 "CREATE TABLE repo2.one_pk (
        pk int,
        PRIMARY KEY (pk)
      )" ""

     unselected_server_query 1 "INSERT INTO repo2.one_pk VALUES (0), (1), (2)"
     unselected_server_query 1 "SELECT * FROM repo2.one_pk" "pk\n0\n1\n2"

     unselected_update_query 1 "UPDATE repo2.one_pk SET pk=3 WHERE pk=2"
     unselected_server_query 1 "SELECT * FROM repo2.one_pk" "pk\n0\n1\n3"

     unselected_update_query 1 "DELETE FROM repo2.one_pk WHERE pk=3"
     unselected_server_query 1 "SELECT * FROM repo2.one_pk" "pk\n0\n1"

     # Empty commit statements should not error
     unselected_server_query 1 "commit"

     # create a new database and table and rerun
     unselected_server_query 1 "CREATE DATABASE testdb" ""
     unselected_server_query 1 "CREATE TABLE testdb.one_pk (
        pk int,
        PRIMARY KEY (pk)
      )" ""

     unselected_server_query 1 "INSERT INTO testdb.one_pk VALUES (0), (1), (2)"
     unselected_server_query 1 "SELECT * FROM testdb.one_pk" "pk\n0\n1\n2"

     unselected_update_query 1 "UPDATE testdb.one_pk SET pk=3 WHERE pk=2"
     unselected_server_query 1 "SELECT * FROM testdb.one_pk" "pk\n0\n1\n3"

     unselected_update_query 1 "DELETE FROM testdb.one_pk WHERE pk=3"
     unselected_server_query 1 "SELECT * FROM testdb.one_pk" "pk\n0\n1"

     # one last query on insert db.
     unselected_server_query 1 "INSERT INTO repo2.one_pk VALUES (4)"
     unselected_server_query 1 "SELECT * FROM repo2.one_pk" "pk\n0\n1\n4"

     # verify changes outside the session
     cd repo2
     run dolt sql --user=dolt -q "show tables"
     [ "$status" -eq 0 ]
     [[ "$output" =~ "one_pk" ]] || false

     run dolt sql --user=dolt -q "select * from one_pk"
     [ "$status" -eq 0 ]
     [[ "$output" =~ "0" ]] || false
     [[ "$output" =~ "1" ]] || false
     [[ "$output" =~ "4" ]] || false
}

@test "sql-server: create database without USE" {
     skiponwindows "Missing dependencies"

     start_multi_db_server repo1

     unselected_server_query 1 "CREATE DATABASE newdb" ""
     unselected_server_query 1 "CREATE TABLE newdb.test (a int primary key)" ""

     # verify changes outside the session
     cd newdb
     run dolt sql --user=dolt -q "show tables"
     [ "$status" -eq 0 ]
     [[ "$output" =~ "test" ]] || false
}

@test "sql-server: JSON queries" {
    skip_nbf_dolt_1
    cd repo1
    start_sql_server repo1

    # create table with autocommit on and verify table creation
    server_query repo1 1 "CREATE TABLE js_test (
        pk int NOT NULL,
        js json,
        PRIMARY KEY (pk)
    )" ""
    run dolt ls
    [ "$status" -eq 0 ]
    [[ "$output" =~ "js_test" ]] || false

    insert_query repo1 1 "INSERT INTO js_test VALUES (1, '{\"a\":1}');"
    server_query repo1 1 "SELECT * FROM js_test;" "pk,js\n1,{\"a\": 1}"
}

@test "sql-server: manual commit table can be dropped (validates superschema structure)" {
    skiponwindows "Missing dependencies"

    cd repo1
    start_sql_server repo1

    # check no tables on main
    server_query repo1 1 "SHOW Tables" ""

    # make some changes to main and commit to branch test_branch
    multi_query repo1 1 "
    SET @@repo1_head_ref='main';
    CREATE TABLE one_pk (
        pk BIGINT NOT NULL,
        c1 BIGINT,
        c2 BIGINT,
        PRIMARY KEY (pk)
    );
    INSERT INTO one_pk (pk,c1,c2) VALUES (2,2,2),(3,3,3);
    SELECT commit('-am', 'test commit message', '--author', 'John Doe <john@example.com>');
    INSERT INTO dolt_branches (name,hash) VALUES ('main', @@repo1_head);"

    server_query repo1 1 "call dolt_add('.')" "status\n0"
    run dolt ls
    [ "$status" -eq 0 ]
    [[ "$output" =~ "one_pk" ]] || false

    run dolt sql --user=dolt -q "drop table one_pk"
    [ "$status" -eq 1 ]

    server_query repo1 1 "drop table one_pk" ""
    multi_query repo1 1 "call dolt_commit('-am', 'Dropped table one_pk')"

    run dolt ls
    [ "$status" -eq 0 ]
    ! [[ "$output" =~ "one_pk" ]] || false
}

# TODO: Need to update testing logic allow queries for a multiple session.
@test "sql-server: Create a temporary table and validate that it doesn't persist after a session closes" {
    skiponwindows "Missing dependencies"

    cd repo1
    start_sql_server repo1

    # check no tables on main
    server_query repo1 1 "SHOW Tables" ""

    # Create a temporary table with some indexes
    server_query repo1 1 "CREATE TEMPORARY TABLE one_pk (
        pk int,
        c1 int,
        c2 int,
        PRIMARY KEY (pk),
        INDEX idx_v1 (c1, c2) COMMENT 'hello there'
    )" ""
    server_query repo1 1 "SHOW tables" "" # validate that it does have show tables
}

@test "sql-server: connect to another branch with connection string" {
    skiponwindows "Missing dependencies"

    cd repo1
    dolt checkout -b "feature-branch"
    dolt checkout main
    start_sql_server repo1

    server_query "repo1/feature-branch" 1 "CREATE TABLE test (
        pk int,
        c1 int,
        PRIMARY KEY (pk)
    )" ""

    server_query repo1 1 "SHOW tables" "" # no tables on main

    server_query "repo1/feature-branch" 1 "SHOW Tables" "Tables_in_repo1/feature-branch\ntest"
}

@test "sql-server: connect to a commit with connection string" {
    skiponwindows "Missing dependencies"

    cd repo1
    dolt sql -q "create table test (pk int primary key)"
    dolt commit -a -m "Created new table"
    dolt sql -q "insert into test values (1), (2), (3)"
    dolt commit -a -m "Inserted 3 values"
    dolt sql -q "insert into test values (4), (5), (6)"
    dolt commit -a -m "Inserted 3 more values"

    start_sql_server repo1

    # get the second-to-last commit hash
    hash=`dolt log | grep commit | cut -d" " -f2 | tail -n+2 | head -n1`

    server_query "repo1/$hash" 1 "select count(*) from test" "count(*)\n3"

    # fails
    server_query "repo1/$hash" 1 "insert into test values (7)" "" "read-only"

    # server should still be alive after an error
    server_query "repo1/$hash" 1 "select count(*) from test" "count(*)\n3"
}

@test "sql-server: select a branch with the USE syntax" {
    skiponwindows "Missing dependencies"

    cd repo1
    dolt checkout -b "feature-branch"
    dolt checkout main
    start_sql_server repo1

    multi_query repo1 1 '
    USE `repo1/feature-branch`;
    CREATE TABLE test ( 
        pk int,
        c1 int,
        PRIMARY KEY (pk)
    )' ""

    server_query repo1 1 "SHOW tables" "" # no tables on main

    server_query "repo1/feature-branch" 1 "SHOW Tables" "Tables_in_repo1/feature-branch\ntest"
}

@test "sql-server: SET GLOBAL default branch as ref" {
    skiponwindows "Missing dependencies"

    cd repo1
    dolt checkout -b "new"
    dolt checkout main
    start_sql_server repo1

    multi_query repo1 1 '
    select dolt_checkout("new");
    CREATE TABLE t (a int primary key, b int);
    INSERT INTO t VALUES (2,2),(3,3);' ""

    server_query repo1 1 "SHOW tables" "" # no tables on main
    server_query repo1 1 "set GLOBAL repo1_default_branch = 'refs/heads/new';" ""
    server_query repo1 1 "select @@GLOBAL.repo1_default_branch;" "@@GLOBAL.repo1_default_branch\nrefs/heads/new"
    server_query repo1 1 "select active_branch()" "active_branch()\nnew"
    server_query repo1 1 "SHOW tables" "Tables_in_repo1\nt"
}

@test "sql-server: SET GLOBAL default branch as branch name" {
    skiponwindows "Missing dependencies"

    cd repo1
    dolt checkout -b "new"
    dolt checkout main
    start_sql_server repo1

    multi_query repo1 1 '
    select dolt_checkout("new");
    CREATE TABLE t (a int primary key, b int);
    INSERT INTO t VALUES (2,2),(3,3);' ""

    server_query repo1 1 "SHOW tables" "" # no tables on main
    server_query repo1 1 "set GLOBAL repo1_default_branch = 'new';" ""
    server_query repo1 1 "select @@GLOBAL.repo1_default_branch;" "@@GLOBAL.repo1_default_branch\nnew"
    server_query repo1 1 "select active_branch()" "active_branch()\nnew"
    server_query repo1 1 "SHOW tables" "Tables_in_repo1\nt"
}

@test "sql-server: require_secure_transport no key or cert" {
    skiponwindows "Missing dependencies"
    cd repo1
    let PORT="$$ % (65536-1024) + 1024"
    cat >config.yml <<EOF
listener:
  require_secure_transport: true
EOF
    run dolt sql-server --host 0.0.0.0 --port=$PORT --user dolt --config ./config.yml
    [ "$status" -eq 1 ]
}

@test "sql-server: tls_key non-existant" {
    skiponwindows "Missing dependencies"
    cd repo1
    cp "$BATS_TEST_DIRNAME"/../../go/cmd/dolt/commands/sqlserver/testdata/chain_key.pem .
    cp "$BATS_TEST_DIRNAME"/../../go/cmd/dolt/commands/sqlserver/testdata/chain_cert.pem .
    let PORT="$$ % (65536-1024) + 1024"
    cat >config.yml <<EOF
listener:
  tls_cert: doesnotexist_cert.pem
  tls_key: chain_key.pem
EOF
    run dolt sql-server --host 0.0.0.0 --port=$PORT --user dolt --config ./config.yml
    [ "$status" -eq 1 ]
}

@test "sql-server: tls_cert non-existant" {
    skiponwindows "Missing dependencies"
    cd repo1
    cp "$BATS_TEST_DIRNAME"/../../go/cmd/dolt/commands/sqlserver/testdata/chain_key.pem .
    cp "$BATS_TEST_DIRNAME"/../../go/cmd/dolt/commands/sqlserver/testdata/chain_cert.pem .
    let PORT="$$ % (65536-1024) + 1024"
    cat >config.yml <<EOF
listener:
  tls_cert: chain_cert.pem
  tls_key: doesnotexist.pem
EOF
    run dolt sql-server --host 0.0.0.0 --port=$PORT --user dolt --config ./config.yml
    [ "$status" -eq 1 ]
}

@test "sql-server: tls only server" {
    skiponwindows "Missing dependencies"
    cd repo1
    cp "$BATS_TEST_DIRNAME"/../../go/cmd/dolt/commands/sqlserver/testdata/chain_key.pem .
    cp "$BATS_TEST_DIRNAME"/../../go/cmd/dolt/commands/sqlserver/testdata/chain_cert.pem .
    let PORT="$$ % (65536-1024) + 1024"
    cat >config.yml <<EOF
log_level: debug
user:
  name: dolt
listener:
  host: "0.0.0.0"
  port: $PORT
  tls_cert: chain_cert.pem
  tls_key: chain_key.pem
  require_secure_transport: true
EOF
    dolt sql-server --config ./config.yml &
    SERVER_PID=$!
    # We do things manually here because we need TLS support.
    python3 -c '
import mysql.connector
import sys
import time
i=0
while True:
  try:
    with mysql.connector.connect(host="127.0.0.1", user="dolt", port='"$PORT"', database="repo1", connection_timeout=1) as c:
      cursor = c.cursor()
      cursor.execute("show tables")
      for (t) in cursor:
        print(t)
      sys.exit(0)
  except mysql.connector.Error as err:
    if err.errno != 2003:
      raise err
    else:
      i += 1
      time.sleep(1)
      if i == 10:
        raise err
'
}

@test "sql-server: disable_client_multi_statements makes create trigger work" {
    skiponwindows "Missing dependencies"
    cd repo1
    dolt sql -q 'create table test (id int primary key)'
    let PORT="$$ % (65536-1024) + 1024"
    cat >config.yml <<EOF
log_level: debug
behavior:
  disable_client_multi_statements: true
user:
  name: dolt
listener:
  host: "0.0.0.0"
  port: $PORT
EOF
    dolt sql-server --config ./config.yml &
    SERVER_PID=$!
    # We do things manually here because we need to control CLIENT_MULTI_STATEMENTS.
    python3 -c '
import mysql.connector
import sys
import time
i=0
while True:
  try:
    with mysql.connector.connect(host="127.0.0.1", user="dolt", port='"$PORT"', database="repo1", connection_timeout=1) as c:
      cursor = c.cursor()
      cursor.execute("""
CREATE TRIGGER test_on_insert BEFORE INSERT ON test
FOR EACH ROW
BEGIN
  SIGNAL SQLSTATE '\''45000'\'' SET MESSAGE_TEXT = '\''You cannot insert into this table'\'';
END""")
      for (t) in cursor:
        print(t)
      sys.exit(0)
  except mysql.connector.Error as err:
    if err.errno != 2003:
      raise err
    else:
      i += 1
      time.sleep(1)
      if i == 10:
        raise err
'
}

@test "sql-server: client_multi_statements work" {
    skiponwindows "Missing dependencies"
    cd repo1
    dolt sql -q 'create table test (id int primary key)'
    let PORT="$$ % (65536-1024) + 1024"
    cat >config.yml <<EOF
log_level: debug
user:
  name: dolt
listener:
  host: "0.0.0.0"
  port: $PORT
EOF
    dolt sql-server --config ./config.yml &
    SERVER_PID=$!
    # We do things manually here because we need to control CLIENT_MULTI_STATEMENTS.
    python3 -c '
import mysql.connector
import sys
import time
i=0
while True:
  try:
    with mysql.connector.connect(host="127.0.0.1", user="dolt", port='"$PORT"', database="repo1", connection_timeout=1) as c:
      cursor = c.cursor()
      cursor.execute("""
CREATE TRIGGER test_on_insert BEFORE INSERT ON test
FOR EACH ROW
BEGIN
  SIGNAL SQLSTATE '\''45000'\'' SET MESSAGE_TEXT = '\''You cannot insert into this table'\'';
END""")
      for (t) in cursor:
        print(t)
      sys.exit(0)
  except mysql.connector.Error as err:
    if err.errno != 2003:
      raise err
    else:
      i += 1
      time.sleep(1)
      if i == 10:
        raise err
'
}

@test "sql-server: auto increment for a table should reset between drops" {
    skiponwindows "Missing dependencies"

    cd repo1
    start_sql_server repo1

    server_query repo1 1 "CREATE TABLE t1(pk int auto_increment primary key, val int)" ""
    insert_query repo1 1 "INSERT INTO t1 VALUES (0, 1),(0, 2)"
    server_query repo1 1 "SELECT * FROM t1" "pk,val\n1,1\n2,2"

    # drop the table and try again
    server_query repo1 1 "drop table t1;"
    server_query repo1 1 "CREATE TABLE t1(pk int auto_increment primary key, val int)" ""
    insert_query repo1 1 "INSERT INTO t1 VALUES (0, 1),(0, 2)"
    server_query repo1 1 "SELECT * FROM t1" "pk,val\n1,1\n2,2"
}

@test "sql-server: sql-push --set-remote within session" {
    skiponwindows "Missing dependencies"

    mkdir rem1
    cd repo1
    dolt remote add origin file://../rem1
    start_sql_server repo1

    dolt push origin main
    run server_query repo1 1 "select dolt_push() as p" "p\n0"
    [ "$status" -eq 1 ]
    [[ "$output" =~ "the current branch has no upstream branch" ]] || false

    server_query repo1 1 "select dolt_push('--set-upstream', 'origin', 'main') as p" "p\n1"

    skip "In-memory branch doesn't track upstream correctly"
    server_query repo1 1 "select dolt_push() as p" "p\n1"
}

@test "sql-server: replicate to backup after sql-session commit" {
    skiponwindows "Missing dependencies"

    mkdir bac1
    cd repo1
    dolt remote add backup1 file://../bac1
    dolt config --local --add sqlserver.global.DOLT_REPLICATE_TO_REMOTE backup1
    start_sql_server repo1

    multi_query repo1 1 "
    CREATE TABLE test (
      pk int primary key
    );
    INSERT INTO test VALUES (0),(1),(2);
    SELECT DOLT_ADD('.');
    SELECT DOLT_COMMIT('-m', 'Step 1');"

    cd ..
    dolt clone file://./bac1 repo3
    cd repo3
    run dolt sql -q "select * from test" -r csv
    [ "$status" -eq 0 ]
    [[ "${lines[0]}" =~ "pk" ]]
    [[ "${lines[1]}" =~ "0" ]]
    [[ "${lines[2]}" =~ "1" ]]
    [[ "${lines[3]}" =~ "2" ]]
}

@test "sql-server: create database with no starting repo" {
    skiponwindows "Missing dependencies"

    mkdir no_dolt && cd no_dolt
    start_sql_server

    server_query "" 1 "create database test1"
    server_query "" 1 "show databases" "Database\ninformation_schema\ntest1"
    server_query "test1" 1 "create table a(x int)"
    server_query "test1" 1 "insert into a values (1), (2)"
    # not bothering to check the results of the commit here
    run server_query "test1" 1 "select dolt_commit('-a', '-m', 'new table a')"

    server_query "" 1 "create database test2"
    server_query "test2" 1 "create table b(x int)"
    server_query "test2" 1 "insert into b values (1), (2)"
    # not bothering to check the results of the commit here
    run server_query "test2" 1 "select dolt_commit('-a', '-m', 'new table b')"

    cd test1
    run dolt log
    [ "$status" -eq 0 ]
    [[ "$output" =~ "new table a" ]] || false

    run dolt sql --user=dolt -q "show tables"
    [ "$status" -eq 0 ]
    [[ "$output" =~ "a" ]] || false

    cd ../test2
    run dolt log
    [ "$status" -eq 0 ]
    [[ "$output" =~ "new table b" ]] || false

    run dolt sql --user=dolt -q "show tables"
    [ "$status" -eq 0 ]
    [[ "$output" =~ "b" ]] || false

    cd ..

    server_query "" 1 "create database test3"
    server_query "test3" 1 "create table c(x int)"
    server_query "test3" 1 "insert into c values (1), (2)"
    run server_query "test3" 1 "select dolt_commit('-a', '-m', 'new table c')"

    server_query "" 1 "drop database test2"

    [ -d test3 ]
    [ ! -d test2 ]
    
    # make sure the databases exist on restart
    stop_sql_server
    start_sql_server
    server_query "" 1 "show databases" "Database\ninformation_schema\ntest1\ntest3"
}

@test "sql-server: drop database with active connections" {
    skiponwindows "Missing dependencies"
    skip_nbf_dolt_1 "json ordering of keys differs"

    mkdir no_dolt && cd no_dolt
    start_sql_server

    server_query "" 1 "create database test1"
    server_query "" 1 "create database test2"
    server_query "" 1 "create database test3"
    
    server_query "" 1 "show databases" "Database\ninformation_schema\ntest1\ntest2\ntest3"
    server_query "test1" 1 "create table a(x int)"
    server_query "test1" 1 "insert into a values (1), (2)"
    run server_query "test1" 1 "select dolt_commit('-a', '-m', 'new table a')"

    server_query "test2" 1 "create table a(x int)"
    server_query "test2" 1 "insert into a values (3), (4)"
    run server_query "test2" 1 "select dolt_commit('-a', '-m', 'new table a')"

    server_query "test3" 1 "create table a(x int)"
    server_query "test3" 1 "insert into a values (5), (6)"
    run server_query "test3" 1 "select dolt_commit('-a', '-m', 'new table a')"
    
    run server_query "test1" 1 "select dolt_checkout('-b', 'newbranch')"
    server_query "test1/newbranch" 1 "select * from a" "x\n1\n2"

    run server_query "test2" 1 "select dolt_checkout('-b', 'newbranch')"
    server_query "test2/newbranch" 1 "select * from a" "x\n3\n4"

    server_query "" 1 "drop database TEST1"

    run server_query "test1/newbranch" 1 "select * from a"
    [ "$status" -ne 0 ]
    [[ "$output" =~ "database not found: test1/newbranch" ]] || false

    # can't drop a branch-qualified database name
    run server_query "" 1 "drop database \`test2/newbranch\`"
    [ "$status" -ne 0 ]
    [[ "$output" =~ "database not found: test2/newbranch" ]] || false

    server_query "" 1 "drop database TEST2"

    run server_query "test2/newbranch" 1 "select * from a"
    [ "$status" -ne 0 ]
    [[ "$output" =~ "database not found: test2/newbranch" ]] || false
    
    server_query "test3" 1 "select * from a" "x\n5\n6"
}

@test "sql-server: connect to databases case insensitive" {
    skiponwindows "Missing dependencies"

    mkdir no_dolt && cd no_dolt
    start_sql_server

    server_query "" 1 "create database Test1"

    server_query "" 1 "show databases" "Database\nTest1\ninformation_schema"
    multi_query "" 1 "use test1; create table a(x int);"
    multi_query "" 1 "use TEST1; insert into a values (1), (2);"
    run multi_query "" 1 "use test1; select dolt_commit('-a', '-m', 'new table a');"
    run multi_query "" 1 "use test1; select dolt_checkout('-b', 'newbranch');"
    multi_query "" 1 "use \`TEST1/newbranch\`; select * from a" "x\n1\n2"
    multi_query "" 1 "use \`test1/newbranch\`; select * from a" "x\n1\n2"
    server_query "" 1 "use \`TEST1/NEWBRANCH\`" "" "database not found: TEST1/NEWBRANCH"

    multi_query "" 1 "create database test2; use test2; select database();" "database()\ntest2"
    multi_query "" 1 "use test2; drop database TEST2; select database();" "null"
}

@test "sql-server: create and drop database with --data-dir" {
    skiponwindows "Missing dependencies"

    mkdir no_dolt && cd no_dolt
    mkdir db_dir
    start_sql_server_with_args --host 0.0.0.0 --user dolt --data-dir=db_dir

    server_query "" 1 "create database test1"
    server_query "" 1 "show databases" "Database\ninformation_schema\ntest1"
    server_query "test1" 1 "create table a(x int)"
    server_query "test1" 1 "insert into a values (1), (2)"
    # not bothering to check the results of the commit here
    run server_query "test1" 1 "select dolt_commit('-a', '-m', 'new table a')"

    [ -d db_dir/test1 ]
    
    cd db_dir/test1
    run dolt log
    [ "$status" -eq 0 ]
    [[ "$output" =~ "new table a" ]] || false

    cd ../..

    server_query "" 1 "create database test3"
    server_query "test3" 1 "create table c(x int)"
    server_query "test3" 1 "insert into c values (1), (2)"
    run server_query "test3" 1 "select dolt_commit('-a', '-m', 'new table c')"

    server_query "" 1 "drop database test1"

    [ -d db_dir/test3 ]
    [ ! -d db_dir/test1 ]
    
    # make sure the databases exist on restart
    stop_sql_server
    start_sql_server_with_args --host 0.0.0.0 --user dolt --data-dir=db_dir
    server_query "" 1 "show databases" "Database\ninformation_schema\ntest3"
}

@test "sql-server: create database errors" {
    skiponwindows "Missing dependencies"

    mkdir no_dolt && cd no_dolt
    mkdir dir_exists
    touch file_exists
    start_sql_server
    
    server_query "" 1 "create database test1"

    # Error on creation, already exists
    server_query "" 1 "create database test1" "" "exists"

    # Files / dirs in the way
    server_query "" 1 "create database dir_exists" "" "exists"
    server_query "" 1 "create database file_exists" "" "exists"        
}

@test "sql-server: create database with existing repo" {
    skiponwindows "Missing dependencies"

    cd repo1
    start_sql_server
    
    server_query "" 1 "create database test1"
    server_query "repo1" 1 "show databases" "Database\ninformation_schema\nrepo1\ntest1"
    server_query "test1" 1 "create table a(x int)"
    server_query "test1" 1 "insert into a values (1), (2)"
    # not bothering to check the results of the commit here
    run server_query "test1" 1 "select dolt_commit('-a', '-m', 'new table a')"

    server_query "" 1 "create database test2"
    server_query "test2" 1 "create table b(x int)"
    server_query "test2" 1 "insert into b values (1), (2)"
    # not bothering to check the results of the commit here
    run server_query "test2" 1 "select dolt_commit('-a', '-m', 'new table b')"

    cd test1
    run dolt log
    [ "$status" -eq 0 ]
    [[ "$output" =~ "new table a" ]] || false

    run dolt sql --user=dolt -q "show tables"
    [ "$status" -eq 0 ]
    [[ "$output" =~ "a" ]] || false

    cd ../test2
    run dolt log
    [ "$status" -eq 0 ]
    [[ "$output" =~ "new table b" ]] || false

    run dolt sql --user=dolt -q "show tables"
    [ "$status" -eq 0 ]
    [[ "$output" =~ "b" ]] || false

    cd ../
    # make sure the databases exist on restart
    stop_sql_server
    start_sql_server
    server_query "" 1 "show databases" "Database\ninformation_schema\nrepo1\ntest1\ntest2"
}

@test "sql-server: fetch uses database tempdir from different working directory" {
    skiponwindows "Missing dependencies"

    mkdir remote1
    cd repo2
    dolt remote add remote1 file://../remote1
    dolt push -u remote1 main

    cd ..
    rm -rf repo1
    dolt clone file://./remote1 repo1
    cd repo1
    dolt remote add remote1 file://../remote1

    cd ../repo2
    dolt sql -q "create table test (a int)"
    dolt commit -am "new commit"
    dolt push -u remote1 main

    cd ../repo1
    REPO_PATH=$(pwd)
    cd ..

    echo "
databases:
  - name: repo1
    path: $REPO_PATH
" > server.yaml

    start_sql_server_with_config repo1 server.yaml

    server_query repo1 1 "select dolt_fetch() as f" "f\n1"
}

@test "sql-server: run mysql from shell" {
    skiponwindows "Has dependencies that are not installed on Windows CI"
    if [[ `uname` == 'Darwin' ]]; then
      skip "Unsupported in MacOS CI"
    fi

    cd repo1
    dolt sql -q "create table r1t_one (id1 int primary key, col1 varchar(20));"
    dolt sql -q "insert into r1t_one values (1,'aaaa'), (2,'bbbb'), (3,'cccc');"
    dolt sql -q "create table r1t_two (id2 int primary key, col2 varchar(20));"
    dolt commit -am "create two tables"

    cd ../repo2
    dolt sql -q "create table r2t_one (id1 int primary key, col1 varchar(20));"
    dolt sql -q "create table r2t_two (id2 int primary key, col2 varchar(20));"
    dolt sql -q "create table r2t_three (id3 int primary key, col3 varchar(20));"
    dolt sql -q "insert into r2t_three values (4,'dddd'), (3,'gggg'), (2,'eeee'), (1,'ffff');"
    dolt commit -am "create three tables"

    cd ..
    start_sql_server_with_args --user dolt -ltrace --no-auto-commit

    run expect $BATS_TEST_DIRNAME/sql-server-mysql.expect $PORT repo1
    [ "$status" -eq 0 ]
}

@test "sql-server: sql-server lock cleanup" {
    cd repo1
    start_sql_server
    stop_sql_server
    start_sql_server
    stop_sql_server
}

@test "sql-server: sql-server locks database" {
    cd repo1
    start_sql_server
    let PORT="$$ % (65536-1024) + 1024"
    run dolt sql-server -P $PORT
    [ "$status" -eq 1 ]
}

@test "sql-server: multi dir sql-server locks out childen" {
    start_sql_server
    cd repo2
    let PORT="$$ % (65536-1024) + 1024"
    run dolt sql-server -P $PORT
    [ "$status" -eq 1 ]
}

@test "sql-server: sql-server child locks out parent multi dir" {
    cd repo2
    start_sql_server
    cd ..
    let PORT="$$ % (65536-1024) + 1024"
    run dolt sql-server -P $PORT
    [ "$status" -eq 1 ]
}<|MERGE_RESOLUTION|>--- conflicted
+++ resolved
@@ -25,8 +25,6 @@
     teardown_common
 }
 
-<<<<<<< HEAD
-=======
 @test "sql-server: Database specific system variables should be loaded" {
     cd repo1
     dolt branch dev
@@ -56,7 +54,6 @@
     server_query repo1 1 "SELECT @@repo1_default_branch;" "@@SESSION.repo1_default_branch\ndev"
 }
 
->>>>>>> 10796c1d
 @test "sql-server: user session variables from config" {
   cd repo1
   echo "
